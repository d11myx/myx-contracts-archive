--- conflicted
+++ resolved
@@ -550,14 +550,8 @@
 
         _increaseTotalAmount(_pairIndex, afterFeeIndexAmount, afterFeeStableAmount);
 
-<<<<<<< HEAD
         emit AddLiquidity(recipient, _account, _pairIndex, _indexAmount, _stableAmount, mintAmount);
-=======
-        IERC20(pair.indexToken).safeTransfer(address(this), afterFeeIndexAmount);
-        IERC20(pair.stableToken).safeTransfer(address(this), afterFeeStableAmount);
-
-        emit AddLiquidity(_funder, _account, _pairIndex, _indexAmount, _stableAmount, mintAmount, indexFeeAmount, stableFeeAmount, slipToken, slipAmount);
->>>>>>> 84cac473
+
 
         return mintAmount;
     }
