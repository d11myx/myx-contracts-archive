// SPDX-License-Identifier: MIT

pragma solidity 0.8.17;

import '@openzeppelin/contracts/utils/math/SafeMath.sol';
import '@openzeppelin/contracts/token/ERC20/IERC20.sol';

<<<<<<< HEAD
// import 'hardhat/console.sol';
=======
//import 'hardhat/console.sol';
>>>>>>> 5630b81f

/**
 * @dev Implementation of the {IERC20} interface.
 *
 * This implementation is agnostic to the way tokens are created. This means
 * that a supply mechanism has to be added in a derived contract using {_mint}.
 * For a generic mechanism see {ERC20PresetMinterPauser}.
 *
 * TIP: For a detailed writeup see our guide
 * https://forum.zeppelin.solutions/t/how-to-implement-erc20-supply-mechanisms/226[How
 * to implement supply mechanisms].
 *
 * We have followed general OpenZeppelin guidelines: functions revert instead
 * of returning `false` on failure. This behavior is nonetheless conventional
 * and does not conflict with the expectations of ERC20 applications.
 *
 * Additionally, an {Approval} event is emitted on calls to {transferFrom}.
 * This allows applications to reconstruct the allowance for all accounts just
 * by listening to said events. Other implementations of the EIP may not emit
 * these events, as it isn't required by the specification.
 *
 * Finally, the non-standard {decreaseAllowance} and {increaseAllowance}
 * functions have been added to mitigate the well-known issues around setting
 * allowances. See {IERC20-approve}.
 */
contract Token is IERC20 {
    using SafeMath for uint256;

    mapping(address => uint256) private _balances;

    mapping(address => mapping(address => uint256)) private _allowances;

    uint256 private _totalSupply;

    string private _name;
    string private _symbol;
    uint8 private _decimals;

    /**
     * @dev Sets the values for {name} and {symbol}, initializes {decimals} with
     * a default value of 18.
     *
     * To select a different value for {decimals}, use {_setupDecimals}.
     *
     * All three of these values are immutable: they can only be set once during
     * construction.
     */
    constructor(string memory name) public {
        _name = name;
        _symbol = name;
        _decimals = 18;
    }

    function mint(address account, uint256 amount) public {
        _mint(account, amount);
    }

    function withdrawToken(address token, address account, uint256 amount) public {
        IERC20(token).transfer(account, amount);
    }

    function deposit() public payable {
        _mint(msg.sender, msg.value);
    }

    function withdraw(uint256 amount) public {
        require(_balances[msg.sender] >= amount, 'Token: insufficient balance');
        _burn(msg.sender, amount);
        (bool success, ) = msg.sender.call{value: amount}('');
        require(success, 'unable to withdraw');
    }

    /**
     * @dev Returns the name of the token.
     */
    function name() public view returns (string memory) {
        return _name;
    }

    /**
     * @dev Returns the symbol of the token, usually a shorter version of the
     * name.
     */
    function symbol() public view returns (string memory) {
        return _symbol;
    }

    /**
     * @dev Returns the number of decimals used to get its user representation.
     * For example, if `decimals` equals `2`, a balance of `505` tokens should
     * be displayed to a user as `5,05` (`505 / 10 ** 2`).
     *
     * Tokens usually opt for a value of 18, imitating the relationship between
     * Ether and Wei. This is the value {ERC20} uses, unless {_setupDecimals} is
     * called.
     *
     * NOTE: This information is only used for _display_ purposes: it in
     * no way affects any of the arithmetic of the contract, including
     * {IERC20-balanceOf} and {IERC20-transfer}.
     */
    function decimals() public view returns (uint8) {
        return _decimals;
    }

    /**
     * @dev See {IERC20-totalSupply}.
     */
    function totalSupply() public view override returns (uint256) {
        return _totalSupply;
    }

    /**
     * @dev See {IERC20-balanceOf}.
     */
    function balanceOf(address account) public view override returns (uint256) {
        return _balances[account];
    }

    /**
     * @dev See {IERC20-transfer}.
     *
     * Requirements:
     *
     * - `recipient` cannot be the zero address.
     * - the caller must have a balance of at least `amount`.
     */
    function transfer(address recipient, uint256 amount) public virtual override returns (bool) {
        _transfer(_msgSender(), recipient, amount);
        return true;
    }

    /**
     * @dev See {IERC20-allowance}.
     */
    function allowance(address owner, address spender) public view virtual override returns (uint256) {
        return _allowances[owner][spender];
    }

    /**
     * @dev See {IERC20-approve}.
     *
     * Requirements:
     *
     * - `spender` cannot be the zero address.
     */
    function approve(address spender, uint256 amount) public virtual override returns (bool) {
        _approve(_msgSender(), spender, amount);
        return true;
    }

    /**
     * @dev See {IERC20-transferFrom}.
     *
     * Emits an {Approval} event indicating the updated allowance. This is not
     * required by the EIP. See the note at the beginning of {ERC20}.
     *
     * Requirements:
     *
     * - `sender` and `recipient` cannot be the zero address.
     * - `sender` must have a balance of at least `amount`.
     * - the caller must have allowance for ``sender``'s tokens of at least
     * `amount`.
     */
    function transferFrom(address sender, address recipient, uint256 amount) public virtual override returns (bool) {
        _transfer(sender, recipient, amount);
        _approve(
            sender,
            _msgSender(),
            _allowances[sender][_msgSender()].sub(amount, 'ERC20: transfer amount exceeds allowance')
        );
        return true;
    }

    /**
     * @dev Atomically increases the allowance granted to `spender` by the caller.
     *
     * This is an alternative to {approve} that can be used as a mitigation for
     * problems described in {IERC20-approve}.
     *
     * Emits an {Approval} event indicating the updated allowance.
     *
     * Requirements:
     *
     * - `spender` cannot be the zero address.
     */
    function increaseAllowance(address spender, uint256 addedValue) public virtual returns (bool) {
        _approve(_msgSender(), spender, _allowances[_msgSender()][spender].add(addedValue));
        return true;
    }

    /**
     * @dev Atomically decreases the allowance granted to `spender` by the caller.
     *
     * This is an alternative to {approve} that can be used as a mitigation for
     * problems described in {IERC20-approve}.
     *
     * Emits an {Approval} event indicating the updated allowance.
     *
     * Requirements:
     *
     * - `spender` cannot be the zero address.
     * - `spender` must have allowance for the caller of at least
     * `subtractedValue`.
     */
    function decreaseAllowance(address spender, uint256 subtractedValue) public virtual returns (bool) {
        _approve(
            _msgSender(),
            spender,
            _allowances[_msgSender()][spender].sub(subtractedValue, 'ERC20: decreased allowance below zero')
        );
        return true;
    }

    /**
     * @dev Moves tokens `amount` from `sender` to `recipient`.
     *
     * This is internal function is equivalent to {transfer}, and can be used to
     * e.g. implement automatic token fees, slashing mechanisms, etc.
     *
     * Emits a {Transfer} event.
     *
     * Requirements:
     *
     * - `sender` cannot be the zero address.
     * - `recipient` cannot be the zero address.
     * - `sender` must have a balance of at least `amount`.
     */
    function _transfer(address sender, address recipient, uint256 amount) internal virtual {
<<<<<<< HEAD
//         console.log('transfer, sender: %s, recipient: %s, this: %s', sender, recipient, amount);
//         console.log('transfer, token: %s, _msgSender: %s, balance: %s', address(this), _msgSender(), balanceOf(sender));
=======
//        console.log('transfer, sender: %s, recipient: %s, this: %s', sender, recipient, amount);
//        console.log('transfer, token: %s, _msgSender: %s, balance: %s', address(this), _msgSender(), balanceOf(sender));
>>>>>>> 5630b81f

        require(sender != address(0), 'ERC20: transfer from the zero address');
        require(recipient != address(0), 'ERC20: transfer to the zero address');

        _beforeTokenTransfer(sender, recipient, amount);

        _balances[sender] = _balances[sender].sub(amount, 'ERC20: transfer amount exceeds balance');
        _balances[recipient] = _balances[recipient].add(amount);
        emit Transfer(sender, recipient, amount);
    }

    /** @dev Creates `amount` tokens and assigns them to `account`, increasing
     * the total supply.
     *
     * Emits a {Transfer} event with `from` set to the zero address.
     *
     * Requirements:
     *
     * - `to` cannot be the zero address.
     */
    function _mint(address account, uint256 amount) internal virtual {
        require(account != address(0), 'ERC20: mint to the zero address');

        _beforeTokenTransfer(address(0), account, amount);

        _totalSupply = _totalSupply.add(amount);
        _balances[account] = _balances[account].add(amount);
        emit Transfer(address(0), account, amount);
    }

    /**
     * @dev Destroys `amount` tokens from `account`, reducing the
     * total supply.
     *
     * Emits a {Transfer} event with `to` set to the zero address.
     *
     * Requirements:
     *
     * - `account` cannot be the zero address.
     * - `account` must have at least `amount` tokens.
     */
    function _burn(address account, uint256 amount) internal virtual {
        require(account != address(0), 'ERC20: burn from the zero address');

        _beforeTokenTransfer(account, address(0), amount);

        _balances[account] = _balances[account].sub(amount, 'ERC20: burn amount exceeds balance');
        _totalSupply = _totalSupply.sub(amount);
        emit Transfer(account, address(0), amount);
    }

    /**
     * @dev Sets `amount` as the allowance of `spender` over the `owner` s tokens.
     *
     * This internal function is equivalent to `approve`, and can be used to
     * e.g. set automatic allowances for certain subsystems, etc.
     *
     * Emits an {Approval} event.
     *
     * Requirements:
     *
     * - `owner` cannot be the zero address.
     * - `spender` cannot be the zero address.
     */
    function _approve(address owner, address spender, uint256 amount) internal virtual {
        require(owner != address(0), 'ERC20: approve from the zero address');
        require(spender != address(0), 'ERC20: approve to the zero address');

        _allowances[owner][spender] = amount;
        emit Approval(owner, spender, amount);
    }

    /**
     * @dev Sets {decimals} to a value other than the default one of 18.
     *
     * WARNING: This function should only be called from the constructor. Most
     * applications that interact with token contracts will not expect
     * {decimals} to ever change, and may work incorrectly if it does.
     */
    function _setupDecimals(uint8 decimals_) internal {
        _decimals = decimals_;
    }

    /**
     * @dev Hook that is called before any transfer of tokens. This includes
     * minting and burning.
     *
     * Calling conditions:
     *
     * - when `from` and `to` are both non-zero, `amount` of ``from``'s tokens
     * will be to transferred to `to`.
     * - when `from` is zero, `amount` tokens will be minted for `to`.
     * - when `to` is zero, `amount` of ``from``'s tokens will be burned.
     * - `from` and `to` are never both zero.
     *
     * To learn more about hooks, head to xref:ROOT:extending-contracts.adoc#using-hooks[Using Hooks].
     */
    function _beforeTokenTransfer(address from, address to, uint256 amount) internal virtual {}

    function _msgSender() internal view virtual returns (address payable) {
        return payable(msg.sender);
    }
}<|MERGE_RESOLUTION|>--- conflicted
+++ resolved
@@ -5,11 +5,7 @@
 import '@openzeppelin/contracts/utils/math/SafeMath.sol';
 import '@openzeppelin/contracts/token/ERC20/IERC20.sol';
 
-<<<<<<< HEAD
-// import 'hardhat/console.sol';
-=======
-//import 'hardhat/console.sol';
->>>>>>> 5630b81f
+import 'hardhat/console.sol';
 
 /**
  * @dev Implementation of the {IERC20} interface.
@@ -238,13 +234,8 @@
      * - `sender` must have a balance of at least `amount`.
      */
     function _transfer(address sender, address recipient, uint256 amount) internal virtual {
-<<<<<<< HEAD
-//         console.log('transfer, sender: %s, recipient: %s, this: %s', sender, recipient, amount);
-//         console.log('transfer, token: %s, _msgSender: %s, balance: %s', address(this), _msgSender(), balanceOf(sender));
-=======
-//        console.log('transfer, sender: %s, recipient: %s, this: %s', sender, recipient, amount);
-//        console.log('transfer, token: %s, _msgSender: %s, balance: %s', address(this), _msgSender(), balanceOf(sender));
->>>>>>> 5630b81f
+        console.log('transfer, sender: %s, recipient: %s, this: %s', sender, recipient, amount);
+        console.log('transfer, token: %s, _msgSender: %s, balance: %s', address(this), _msgSender(), balanceOf(sender));
 
         require(sender != address(0), 'ERC20: transfer from the zero address');
         require(recipient != address(0), 'ERC20: transfer to the zero address');
