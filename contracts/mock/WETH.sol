--- conflicted
+++ resolved
@@ -2,13 +2,8 @@
 
 pragma solidity 0.8.17;
 
-<<<<<<< HEAD
-import "@openzeppelin/contracts/token/ERC20/IERC20.sol";
-import "@openzeppelin/contracts/utils/math/SafeMath.sol";
-=======
 import '@openzeppelin/contracts/token/ERC20/IERC20.sol';
 import '@openzeppelin/contracts/utils/math/SafeMath.sol';
->>>>>>> 4e72c014
 
 /**
  * @dev Implementation of the {IERC20} interface.
@@ -68,13 +63,8 @@
     function withdraw(uint256 amount) public {
         require(_balances[msg.sender] >= amount);
         _balances[msg.sender] = _balances[msg.sender].sub(amount);
-<<<<<<< HEAD
-        (bool success, ) = msg.sender.call{value: amount}("");
-        require(success, "unable to withdraw");
-=======
         (bool success, ) = msg.sender.call{value: amount}('');
         require(success, 'unable to withdraw');
->>>>>>> 4e72c014
     }
 
     /**
