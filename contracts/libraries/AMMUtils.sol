// SPDX-License-Identifier: UNLICENSED
pragma solidity 0.8.17;

<<<<<<< HEAD
import "@openzeppelin/contracts/utils/math/Math.sol";
=======
import '@openzeppelin/contracts/utils/math/Math.sol';
>>>>>>> 84cac473

library AMMUtils {
    function getReserve(
        uint256 k,
        uint256 price,
        uint256 pricePrecision
    ) internal pure returns (uint256 reserveA, uint256 reserveB) {
<<<<<<< HEAD
        require(price > 0, "Invalid price");
        require(k > 0, "Invalid k");
=======
        require(price > 0, 'Invalid price');
        require(k > 0, 'Invalid k');
>>>>>>> 84cac473

        reserveB = Math.sqrt(Math.mulDiv(k, price, pricePrecision));
        reserveA = k / reserveB;
        return (reserveA, reserveB);
    }

    function getAmountOut(
        uint256 amountIn,
        uint256 reserveIn,
        uint256 reserveOut
    ) internal pure returns (uint256 amountOut) {
<<<<<<< HEAD
        require(amountIn > 0, "Invalid amount");
        require(reserveIn > 0 && reserveOut > 0, "Invalid reserve");
=======
        if (amountIn == 0) {return 0;}

        require(reserveIn > 0 && reserveOut > 0, 'Invalid reserve');
>>>>>>> 84cac473
        amountOut = Math.mulDiv(amountIn, reserveOut, reserveIn + amountIn);
    }
}<|MERGE_RESOLUTION|>--- conflicted
+++ resolved
@@ -1,11 +1,7 @@
 // SPDX-License-Identifier: UNLICENSED
 pragma solidity 0.8.17;
 
-<<<<<<< HEAD
-import "@openzeppelin/contracts/utils/math/Math.sol";
-=======
 import '@openzeppelin/contracts/utils/math/Math.sol';
->>>>>>> 84cac473
 
 library AMMUtils {
     function getReserve(
@@ -13,13 +9,8 @@
         uint256 price,
         uint256 pricePrecision
     ) internal pure returns (uint256 reserveA, uint256 reserveB) {
-<<<<<<< HEAD
-        require(price > 0, "Invalid price");
-        require(k > 0, "Invalid k");
-=======
         require(price > 0, 'Invalid price');
         require(k > 0, 'Invalid k');
->>>>>>> 84cac473
 
         reserveB = Math.sqrt(Math.mulDiv(k, price, pricePrecision));
         reserveA = k / reserveB;
@@ -31,14 +22,9 @@
         uint256 reserveIn,
         uint256 reserveOut
     ) internal pure returns (uint256 amountOut) {
-<<<<<<< HEAD
-        require(amountIn > 0, "Invalid amount");
-        require(reserveIn > 0 && reserveOut > 0, "Invalid reserve");
-=======
         if (amountIn == 0) {return 0;}
 
         require(reserveIn > 0 && reserveOut > 0, 'Invalid reserve');
->>>>>>> 84cac473
         amountOut = Math.mulDiv(amountIn, reserveOut, reserveIn + amountIn);
     }
 }