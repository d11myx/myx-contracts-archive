// SPDX-License-Identifier: UNLICENSED
pragma solidity ^0.8.0;

<<<<<<< HEAD
import "@openzeppelin/contracts/utils/math/Math.sol";
import "@openzeppelin/contracts/utils/Strings.sol";
=======
import '@openzeppelin/contracts/utils/math/Math.sol';
import '@openzeppelin/contracts/utils/Strings.sol';
>>>>>>> 4e72c014

library Int256Utils {
    using Strings for uint256;

<<<<<<< HEAD
    using Strings for uint256;

    function abs(int256 amount) internal pure returns(uint256) {
        return amount >= 0 ? uint256(amount) : uint256(- amount);
    }

    function toString(int256 amount) internal pure returns(string memory) {
        return string.concat(amount >= 0 ? "" : "-", abs(amount).toString());
    }

=======
    function abs(int256 a) internal pure returns (uint256) {
        return a >= 0 ? uint256(a) : uint256(-a);
    }

    function min(int256 a, int256 b) internal pure returns (int256) {
        return a < b ? a : b;
    }

    function max(int256 a, int256 b) internal pure returns (int256) {
        return a > b ? a : b;
    }

    function toString(int256 amount) internal pure returns (string memory) {
        return string.concat(amount >= 0 ? '' : '-', abs(amount).toString());
    }
>>>>>>> 4e72c014
}<|MERGE_RESOLUTION|>--- conflicted
+++ resolved
@@ -1,29 +1,12 @@
 // SPDX-License-Identifier: UNLICENSED
 pragma solidity ^0.8.0;
 
-<<<<<<< HEAD
-import "@openzeppelin/contracts/utils/math/Math.sol";
-import "@openzeppelin/contracts/utils/Strings.sol";
-=======
 import '@openzeppelin/contracts/utils/math/Math.sol';
 import '@openzeppelin/contracts/utils/Strings.sol';
->>>>>>> 4e72c014
 
 library Int256Utils {
     using Strings for uint256;
 
-<<<<<<< HEAD
-    using Strings for uint256;
-
-    function abs(int256 amount) internal pure returns(uint256) {
-        return amount >= 0 ? uint256(amount) : uint256(- amount);
-    }
-
-    function toString(int256 amount) internal pure returns(string memory) {
-        return string.concat(amount >= 0 ? "" : "-", abs(amount).toString());
-    }
-
-=======
     function abs(int256 a) internal pure returns (uint256) {
         return a >= 0 ? uint256(a) : uint256(-a);
     }
@@ -39,5 +22,4 @@
     function toString(int256 amount) internal pure returns (string memory) {
         return string.concat(amount >= 0 ? '' : '-', abs(amount).toString());
     }
->>>>>>> 4e72c014
 }