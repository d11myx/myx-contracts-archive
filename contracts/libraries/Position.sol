--- conflicted
+++ resolved
@@ -114,22 +114,15 @@
             afterPosition = self.positionAmount >= _sizeAmount ? self.positionAmount - _sizeAmount : 0;
         }
 
-        // close position
-<<<<<<< HEAD
+//        // close position
 //        if (afterPosition == 0) {
 //            return (0, 0);
 //        }
-        require(afterPosition <= maxPositionAmount, 'exceeds max position');
-=======
-        if (afterPosition == 0) {
-            return (0, 0);
-        }
 
         if (_increase && afterPosition > maxPositionAmount) {
             revert("exceeds max position");
 //            require(_increase && afterPosition <= maxPositionAmount, 'exceeds max position');
         }
->>>>>>> e332f01b
 
         int256 availableCollateral = int256(self.collateral);
 
