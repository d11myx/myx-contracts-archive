--- conflicted
+++ resolved
@@ -13,15 +13,12 @@
 
     event PythAddressUpdated(address oldAddress, address newAddress);
 
-<<<<<<< HEAD
-=======
     event PriceAgeUpdated(uint256 oldAge, uint256 newAge);
 
     event UnneededPricePublishWarn();
 
     event UpdatePriceFeedsIfNecessaryError(string errorMessage);
 
->>>>>>> b838fcad
     function updatePrice(address[] calldata tokens, bytes[] calldata updateData) external payable;
 
 }