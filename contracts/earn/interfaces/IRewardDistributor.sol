--- conflicted
+++ resolved
@@ -3,11 +3,7 @@
 pragma solidity ^0.8.0;
 
 interface IRewardDistributor {
-<<<<<<< HEAD
     function updateRoot(bytes32 _merkleRoot, uint256 _amount) external;
-    function claimForAccount(address account, address receiver, uint256 amount, bytes32[] calldata merkleProof) external;
-=======
-    function updateRoot(bytes32 _merkleRoot) external;
 
     function claimForAccount(
         address account,
@@ -15,5 +11,4 @@
         uint256 amount,
         bytes32[] calldata merkleProof
     ) external;
->>>>>>> fd840550
 }