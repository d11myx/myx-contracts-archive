--- conflicted
+++ resolved
@@ -27,18 +27,11 @@
         FundingFeeConfig calldata _fundingFeeConfig
     ) external onlyPoolAdmin {
         require(
-<<<<<<< HEAD
-            _fundingFeeConfig.growthRate <= PrecisionUtils.percentage() &&
-                _fundingFeeConfig.baseRate <= PrecisionUtils.percentage() &&
-                _fundingFeeConfig.maxRate <= PrecisionUtils.percentage() &&
-                _fundingFeeConfig.fundingInterval < 86400,
+            _fundingFeeConfig.growthRate.abs() <= PrecisionUtils.percentage() &&
+                _fundingFeeConfig.baseRate.abs() <= PrecisionUtils.percentage() &&
+                _fundingFeeConfig.maxRate.abs() <= PrecisionUtils.percentage() &&
+                _fundingFeeConfig.fundingInterval <= 86400,
             "exceed max"
-=======
-            _fundingFeeConfig.growthRate.abs() <= PrecisionUtils.percentage() &&
-            _fundingFeeConfig.baseRate.abs() <= PrecisionUtils.percentage() &&
-            _fundingFeeConfig.maxRate.abs() <= PrecisionUtils.percentage(),
-            "exceed 100%"
->>>>>>> c9a053a1
         );
 
         fundingFeeConfigs[_pairIndex] = _fundingFeeConfig;
