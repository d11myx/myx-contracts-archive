// SPDX-License-Identifier: UNLICENSED
pragma solidity 0.8.20;

import "../libraries/PrecisionUtils.sol";
import "../interfaces/IFeeCollector.sol";
import "../interfaces/IAddressesProvider.sol";
import "../interfaces/IRoleManager.sol";

<<<<<<< HEAD
import "../libraries/Upgradeable.sol";

contract FeeCollector is IFeeCollector, Upgradeable {
    // Discount ratio of every level (level => discountRatio)
    mapping(uint8 => uint256) public override levelDiscountRatios;
=======
contract FeeCollector is IFeeCollector {
    // Discount ratio of every level (level => LevelDiscount)
    mapping(uint8 => LevelDiscount) public levelDiscounts;
>>>>>>> 53a6d611

    // Maximum of referrals ratio
    uint256 public override maxReferralsRatio;

<<<<<<< HEAD
    function initialize(IAddressesProvider addressesProvider) public initializer {
        ADDRESS_PROVIDER = addressesProvider;
        maxReferralsRatio = 1e8;
        levelDiscountRatios[1] = 1e6;
        levelDiscountRatios[2] = 2e6;
        levelDiscountRatios[3] = 3e6;
        levelDiscountRatios[4] = 4e6;
        levelDiscountRatios[5] = 5e6;
    }

    function updateLevelDiscountRatio(uint8 level, uint256 newRatio) external override {
        require(newRatio <= PrecisionUtils.percentage(), "exceeds max ratio");
=======
    IAddressesProvider public immutable ADDRESSES_PROVIDER;

    constructor(IAddressesProvider addressesProvider) {
        ADDRESSES_PROVIDER = addressesProvider;
        maxReferralsRatio = PrecisionUtils.percentage();
        levelDiscounts[1] = LevelDiscount(1e6, 1e6);
        levelDiscounts[2] = LevelDiscount(2e6, 2e6);
        levelDiscounts[3] = LevelDiscount(3e6, 3e6);
        levelDiscounts[4] = LevelDiscount(4e6, 4e6);
        levelDiscounts[5] = LevelDiscount(5e6, 5e6);
    }

    modifier onlyPoolAdmin() {
        require(
            IRoleManager(ADDRESSES_PROVIDER.roleManager()).isPoolAdmin(msg.sender),
            "onlyPoolAdmin"
        );
        _;
    }

    function getLevelDiscounts(uint8 level) external override view returns (LevelDiscount memory) {
        return levelDiscounts[level];
    }
>>>>>>> 53a6d611

    function updateLevelDiscountRatio(uint8 level, LevelDiscount calldata discount) external override {
        require(discount.makerDiscountRatio <= PrecisionUtils.percentage()
            && discount.takerDiscountRatio <= PrecisionUtils.percentage(), "exceeds max ratio");

        LevelDiscount memory oldDiscount = levelDiscounts[level];
        levelDiscounts[level] = discount;

        emit UpdateLevelDiscountRatio(
            level,
            oldDiscount.makerDiscountRatio,
            oldDiscount.takerDiscountRatio,
            levelDiscounts[level].makerDiscountRatio,
            levelDiscounts[level].takerDiscountRatio
        );
    }

    function updateMaxReferralsRatio(uint256 newRatio) external override {
        require(newRatio <= PrecisionUtils.percentage(), "exceeds max ratio");

        uint256 oldRatio = maxReferralsRatio;
        maxReferralsRatio = newRatio;

        emit UpdateMaxReferralsRatio(oldRatio, newRatio);
    }
}<|MERGE_RESOLUTION|>--- conflicted
+++ resolved
@@ -6,39 +6,17 @@
 import "../interfaces/IAddressesProvider.sol";
 import "../interfaces/IRoleManager.sol";
 
-<<<<<<< HEAD
 import "../libraries/Upgradeable.sol";
 
 contract FeeCollector is IFeeCollector, Upgradeable {
-    // Discount ratio of every level (level => discountRatio)
-    mapping(uint8 => uint256) public override levelDiscountRatios;
-=======
-contract FeeCollector is IFeeCollector {
     // Discount ratio of every level (level => LevelDiscount)
     mapping(uint8 => LevelDiscount) public levelDiscounts;
->>>>>>> 53a6d611
 
     // Maximum of referrals ratio
     uint256 public override maxReferralsRatio;
 
-<<<<<<< HEAD
     function initialize(IAddressesProvider addressesProvider) public initializer {
         ADDRESS_PROVIDER = addressesProvider;
-        maxReferralsRatio = 1e8;
-        levelDiscountRatios[1] = 1e6;
-        levelDiscountRatios[2] = 2e6;
-        levelDiscountRatios[3] = 3e6;
-        levelDiscountRatios[4] = 4e6;
-        levelDiscountRatios[5] = 5e6;
-    }
-
-    function updateLevelDiscountRatio(uint8 level, uint256 newRatio) external override {
-        require(newRatio <= PrecisionUtils.percentage(), "exceeds max ratio");
-=======
-    IAddressesProvider public immutable ADDRESSES_PROVIDER;
-
-    constructor(IAddressesProvider addressesProvider) {
-        ADDRESSES_PROVIDER = addressesProvider;
         maxReferralsRatio = PrecisionUtils.percentage();
         levelDiscounts[1] = LevelDiscount(1e6, 1e6);
         levelDiscounts[2] = LevelDiscount(2e6, 2e6);
@@ -47,22 +25,19 @@
         levelDiscounts[5] = LevelDiscount(5e6, 5e6);
     }
 
-    modifier onlyPoolAdmin() {
-        require(
-            IRoleManager(ADDRESSES_PROVIDER.roleManager()).isPoolAdmin(msg.sender),
-            "onlyPoolAdmin"
-        );
-        _;
+    function getLevelDiscounts(uint8 level) external view override returns (LevelDiscount memory) {
+        return levelDiscounts[level];
     }
 
-    function getLevelDiscounts(uint8 level) external override view returns (LevelDiscount memory) {
-        return levelDiscounts[level];
-    }
->>>>>>> 53a6d611
-
-    function updateLevelDiscountRatio(uint8 level, LevelDiscount calldata discount) external override {
-        require(discount.makerDiscountRatio <= PrecisionUtils.percentage()
-            && discount.takerDiscountRatio <= PrecisionUtils.percentage(), "exceeds max ratio");
+    function updateLevelDiscountRatio(
+        uint8 level,
+        LevelDiscount calldata discount
+    ) external override {
+        require(
+            discount.makerDiscountRatio <= PrecisionUtils.percentage() &&
+                discount.takerDiscountRatio <= PrecisionUtils.percentage(),
+            "exceeds max ratio"
+        );
 
         LevelDiscount memory oldDiscount = levelDiscounts[level];
         levelDiscounts[level] = discount;
