// SPDX-License-Identifier: UNLICENSED
pragma solidity 0.8.20;

import "@openzeppelin/contracts/security/ReentrancyGuard.sol";
import "@openzeppelin/contracts/security/Pausable.sol";
import "@openzeppelin/contracts/token/ERC20/utils/SafeERC20.sol";
import "@openzeppelin/contracts/utils/math/Math.sol";
import "@openzeppelin/contracts/utils/math/SafeMath.sol";

import "./FeeManager.sol";
import {PositionStatus, IPositionManager} from "../interfaces/IPositionManager.sol";
import "../libraries/Position.sol";
import "../libraries/PositionKey.sol";
import "../libraries/PrecisionUtils.sol";
import "../libraries/Int256Utils.sol";
import "../libraries/Roleable.sol";

import "../interfaces/IFundingRate.sol";
import "../interfaces/IPool.sol";
import "../interfaces/IPriceOracle.sol";
import "../interfaces/IAddressesProvider.sol";
import "../interfaces/IRoleManager.sol";

contract PositionManager is FeeManager, Pausable {
    using SafeERC20 for IERC20;
    using PrecisionUtils for uint256;
    using Math for uint256;
    using SafeMath for uint256;
    using Int256Utils for int256;
    using Position for mapping(bytes32 => Position.Info);
    using Position for Position.Info;

    mapping(bytes32 => Position.Info) public positions;

    mapping(uint256 => uint256) public override longTracker;
    mapping(uint256 => uint256) public override shortTracker;

    // gobleFundingRateIndex tracks the funding rates based on utilization
    mapping(uint256 => int256) public globalFundingFeeTracker;

    mapping(uint256 => int256) public currentFundingRate;

    // lastFundingRateUpdateTimes tracks the last time funding was updated for a token
    mapping(uint256 => uint256) public lastFundingRateUpdateTimes;

    // uint256 public fundingInterval = 28800;

    address public addressExecutor;
    address public addressOrderManager;

    constructor(
        IAddressesProvider addressProvider,
        IPool pool,
        address _pledgeAddress,
        IFeeCollector feeCollector
    ) FeeManager(addressProvider, pool, _pledgeAddress, feeCollector) {}

    modifier onlyExecutor() {
        require(msg.sender == addressExecutor, "forbidden");
        _;
    }

    function setPaused() external onlyAdmin {
        _pause();
    }

    function setUnPaused() external onlyAdmin {
        _unpause();
    }

    function setExecutor(address _addressExecutor) external onlyPoolAdmin {
        addressExecutor = _addressExecutor;
    }

    function setOrderManager(address _addressOrderManager) external onlyPoolAdmin {
        addressOrderManager = _addressOrderManager;
    }

    // function updateFundingInterval(uint256 newInterval) external onlyPoolAdmin {
    //     uint256 oldInterval = fundingInterval;
    //     fundingInterval = newInterval;
    //     emit UpdateFundingInterval(oldInterval, newInterval);
    // }

    function _takeFundingFeeAddTraderFee(
        uint256 _pairIndex,
        address _account,
        address _keeper,
        uint256 _sizeAmount,
        bool _isLong,
        uint256 vipRate,
        uint256 referenceRate,
        uint256 _price
    ) internal returns (int256 charge, uint256 tradingFee, int256 fundingFee) {
        IPool.Pair memory pair = pool.getPair(_pairIndex);

        uint256 sizeDelta = _sizeAmount.mulPrice(_price);

        tradingFee = _tradingFee(_pairIndex, _isLong, sizeDelta);
        charge -= int256(tradingFee);

        uint256 lpAmount = _distributeTradingFee(
            pair,
            _account,
            _keeper,
            sizeDelta,
            tradingFee,
            vipRate,
            referenceRate
        );

        fundingFee = getFundingFee(_account, _pairIndex, _isLong);
        charge += fundingFee;
        emit TakeFundingFeeAddTraderFee(
            _account,
            _pairIndex,
            sizeDelta,
            tradingFee,
            fundingFee,
            lpAmount
        );
    }

    function getExposedPositions(uint256 _pairIndex) public view override returns (int256) {
        if (longTracker[_pairIndex] > shortTracker[_pairIndex]) {
            return int256(longTracker[_pairIndex] - shortTracker[_pairIndex]);
        } else {
            return -int256(shortTracker[_pairIndex] - longTracker[_pairIndex]);
        }
    }

    function _settleLPPosition(
        uint256 _pairIndex,
        uint256 _sizeAmount,
        bool _isLong,
        bool isIncrease,
        uint256 _price
    ) internal {
        if (_sizeAmount == 0) {
            return;
        }
        int256 currentExposureAmountChecker = getExposedPositions(_pairIndex);
        if (isIncrease) {
            _isLong
                ? longTracker[_pairIndex] += _sizeAmount
                : shortTracker[_pairIndex] += _sizeAmount;
        } else {
            _isLong
                ? longTracker[_pairIndex] -= _sizeAmount
                : shortTracker[_pairIndex] -= _sizeAmount;
        }
        int256 nextExposureAmountChecker = getExposedPositions(_pairIndex);
        uint256 sizeDelta = _sizeAmount.mulPrice(_price);

        PositionStatus currentPositionStatus = PositionStatus.Balance;
        if (currentExposureAmountChecker > 0) {
            currentPositionStatus = PositionStatus.NetLong;
        } else if (currentExposureAmountChecker < 0) {
            currentPositionStatus = PositionStatus.NetShort;
        }

        PositionStatus nextPositionStatus = PositionStatus.Balance;
        if (nextExposureAmountChecker > 0) {
            nextPositionStatus = PositionStatus.NetLong;
        } else if (nextExposureAmountChecker < 0) {
            nextPositionStatus = PositionStatus.NetShort;
        }

        bool isAddPosition = (currentPositionStatus == PositionStatus.NetLong &&
            nextExposureAmountChecker > currentExposureAmountChecker) ||
            (currentPositionStatus == PositionStatus.NetShort &&
                nextExposureAmountChecker < currentExposureAmountChecker);

        IPool.Vault memory lpVault = pool.getVault(_pairIndex);

        if (currentPositionStatus == PositionStatus.Balance) {
            if (nextExposureAmountChecker > 0) {
                pool.increaseReserveAmount(_pairIndex, _sizeAmount, 0);
            } else {
                pool.increaseReserveAmount(_pairIndex, 0, sizeDelta);
            }
            pool.updateAveragePrice(_pairIndex, _price);
            return;
        }

        if (currentPositionStatus == PositionStatus.NetLong) {
            if (isAddPosition) {
                pool.increaseReserveAmount(_pairIndex, _sizeAmount, 0);

                uint256 averagePrice = (uint256(currentExposureAmountChecker).mulPrice(
                    lpVault.averagePrice
                ) + sizeDelta).calculatePrice(uint256(currentExposureAmountChecker) + _sizeAmount);

                pool.updateAveragePrice(_pairIndex, averagePrice);
            } else {
                uint256 decreaseLong;
                uint256 increaseShort;

                if (nextPositionStatus != PositionStatus.NetShort) {
                    decreaseLong = _sizeAmount;
                } else {
                    decreaseLong = uint256(currentExposureAmountChecker);
                    increaseShort = _sizeAmount - decreaseLong;
                }

                pool.decreaseReserveAmount(_pairIndex, decreaseLong, 0);
                _calLpProfit(_pairIndex, false, decreaseLong);

                // increase reserve
                if (increaseShort > 0) {
                    pool.increaseReserveAmount(_pairIndex, 0, increaseShort.mulPrice(_price));
                    pool.updateAveragePrice(_pairIndex, _price);
                }
            }
        } else if (currentPositionStatus == PositionStatus.NetShort) {
            if (isAddPosition) {
                pool.increaseReserveAmount(_pairIndex, 0, sizeDelta);

                uint256 averagePrice = (uint256(-currentExposureAmountChecker).mulPrice(
                    lpVault.averagePrice
                ) + sizeDelta).calculatePrice(uint256(-currentExposureAmountChecker) + _sizeAmount);
                pool.updateAveragePrice(_pairIndex, averagePrice);
            } else {
                uint256 decreaseShort;
                uint256 increaseLong;

                if (nextExposureAmountChecker <= 0) {
                    decreaseShort = _sizeAmount;
                } else {
                    decreaseShort = uint256(-currentExposureAmountChecker);
                    increaseLong = _sizeAmount - decreaseShort;
                }
                // decrease reserve & pnl
                pool.decreaseReserveAmount(
                    _pairIndex,
                    0,
                    nextExposureAmountChecker >= 0
                        ? lpVault.stableReservedAmount
                        : decreaseShort.mulPrice(lpVault.averagePrice)
                );
                _calLpProfit(_pairIndex, true, decreaseShort);
                // increase reserve
                if (increaseLong > 0) {
                    pool.increaseReserveAmount(_pairIndex, increaseLong, 0);
                    pool.updateAveragePrice(_pairIndex, _price);
                }
            }
        }
        // zero exposure
        if (nextPositionStatus == PositionStatus.Balance) {
            pool.updateAveragePrice(_pairIndex, 0);
        }
    }

    function _calLpProfit(uint256 _pairIndex, bool lpIsLong, uint amount) internal {
        int256 profit = _currentLpProfit(_pairIndex, lpIsLong, amount);
        pool.setLPStableProfit(_pairIndex, profit);
    }

    function lpProfit(uint pairIndex, address token) external view override returns (int256) {
        if (token != pledgeAddress) {
            return 0;
        }
        int256 currentExposureAmountChecker = getExposedPositions(pairIndex);
        int256 profit = _currentLpProfit(
            pairIndex,
            currentExposureAmountChecker > 0,
            currentExposureAmountChecker.abs()
        );
        return profit;
    }

    function _currentLpProfit(
        uint256 _pairIndex,
        bool lpIsLong,
        uint amount
    ) internal view returns (int256) {
        IPool.Pair memory pair = pool.getPair(_pairIndex);
        IPool.Vault memory lpVault = pool.getVault(_pairIndex);
        uint256 _price = IPriceOracle(ADDRESS_PROVIDER.priceOracle()).getOraclePrice(
            pair.indexToken
        );
        if (lpIsLong) {
            if (_price > lpVault.averagePrice) {
                return int256(amount.mulPrice(_price - lpVault.averagePrice));
            } else {
                return -int256(amount.mulPrice(lpVault.averagePrice - _price));
            }
        } else {
            if (_price < lpVault.averagePrice) {
                return int256(amount.mulPrice(lpVault.averagePrice - _price));
            } else {
                return -int256(amount.mulPrice(_price - lpVault.averagePrice));
            }
        }
    }

    function increasePosition(
        uint256 pairIndex,
        uint256 orderId,
        address account,
        address keeper,
        uint256 sizeAmount,
        bool isLong,
        int256 collateral,
        uint256 vipRate,
        uint256 referenceRate,
        uint256 oraclePrice
    )
        external
        nonReentrant
        onlyExecutor
        whenNotPaused
        returns (uint256 tradingFee, int256 fundingFee)
    {
        IPool.Pair memory pair = pool.getPair(pairIndex);
        require(pair.stableToken == pledgeAddress, "!=plege");
        bytes32 positionKey = PositionKey.getPositionKey(account, pairIndex, isLong);
        Position.Info storage position = positions[positionKey];

        uint256 beforeCollateral = position.collateral;
        uint256 beforePositionAmount = position.positionAmount;
        uint256 sizeDelta = sizeAmount.mulPrice(oraclePrice);

        if (position.positionAmount == 0) {
            position.init(pairIndex, account, isLong, oraclePrice);
        }

        if (position.positionAmount > 0 && sizeDelta > 0) {
            position.averagePrice = (position.positionAmount.mulPrice(position.averagePrice) +
                sizeDelta).mulDiv(
                    PrecisionUtils.pricePrecision(),
                    (position.positionAmount + sizeAmount)
                );
        }

        // update funding fee
        _updateFundingRate(pairIndex, oraclePrice);
        _handleCollateral(pairIndex, position, collateral);
        // settlement trading fee and funding fee
        int256 charge;
        (charge, tradingFee, fundingFee) = _takeFundingFeeAddTraderFee(
            pairIndex,
            account,
            keeper,
            sizeAmount,
            isLong,
            vipRate,
            referenceRate,
            oraclePrice
        );

        charge < 0
            ? position.collateral = position.collateral.sub(charge.abs())
            : position.collateral = position.collateral.add(charge.abs());
        position.fundingFeeTracker = globalFundingFeeTracker[pairIndex];
        position.positionAmount += sizeAmount;

        // settlement lp position
        _settleLPPosition(pairIndex, sizeAmount, isLong, true, oraclePrice);
        emit UpdatePosition(
            account,
            positionKey,
            pairIndex,
            orderId,
            isLong,
            beforeCollateral,
            position.collateral,
            oraclePrice,
            beforePositionAmount,
            position.positionAmount,
            position.averagePrice,
            position.fundingFeeTracker,
            0
        );
    }

    function decreasePosition(
        uint256 pairIndex,
        uint256 orderId,
        address account,
        address keeper,
        uint256 sizeAmount,
        bool isLong,
        int256 collateral,
        uint256 vipRate,
        uint256 referenceRate,
        uint256 oraclePrice
    )
        external
        onlyExecutor
        nonReentrant
        whenNotPaused
        returns (uint256 tradingFee, int256 fundingFee, int256 pnl)
    {
        bytes32 positionKey = PositionKey.getPositionKey(account, pairIndex, isLong);
        Position.Info storage position = positions[positionKey];
        require(position.account != address(0), "position not found");

        uint256 beforeCollateral = position.collateral;
        uint256 beforePositionAmount = position.positionAmount;

        // update funding fee
        _updateFundingRate(pairIndex, oraclePrice);
<<<<<<< HEAD
        _handleCollateral(pairIndex, position, collateral);
=======

>>>>>>> 798d37c5
        // settlement trading fee and funding fee
        int256 charge;
        (charge, tradingFee, fundingFee) = _takeFundingFeeAddTraderFee(
            pairIndex,
            account,
            keeper,
            sizeAmount,
            isLong,
            vipRate,
            referenceRate,
            oraclePrice
        );

        position.fundingFeeTracker = globalFundingFeeTracker[pairIndex];
        position.positionAmount -= sizeAmount;

        // settlement lp position
        _settleLPPosition(pairIndex, sizeAmount, isLong, false, oraclePrice);

        pnl = position.getUnrealizedPnl(sizeAmount, oraclePrice);
        pnl += charge;
        pnl < 0
            ? position.collateral = position.collateral.sub(pnl.abs())
            : position.collateral = position.collateral.add(pnl.abs());

        _handleCollateral(position, collateral);

        if (position.positionAmount == 0) {
            pool.transferTokenOrSwap(
                pairIndex,
                pledgeAddress,
                position.account,
                position.collateral
            );
            position.collateral = 0;
        }

        emit UpdatePosition(
            account,
            positionKey,
            pairIndex,
            orderId,
            isLong,
            beforeCollateral,
            position.collateral,
            oraclePrice,
            beforePositionAmount,
            position.positionAmount,
            position.averagePrice,
            position.fundingFeeTracker,
            pnl
        );
    }

    function adjustCollateral(
        uint256 pairIndex,
        address account,
        bool isLong,
        int256 collateral
    ) external override {
        require(account == msg.sender || addressExecutor == msg.sender, "forbidden");
        IPool.Pair memory pair = pool.getPair(pairIndex);
        Position.Info storage position = positions[
            PositionKey.getPositionKey(account, pairIndex, isLong)
        ];
        uint256 collateralBefore = position.collateral;
        _handleCollateral(pairIndex, position, collateral);
        uint256 price = IPriceOracle(ADDRESS_PROVIDER.priceOracle()).getOraclePrice(
            pair.indexToken
        );
        IPool.TradingConfig memory tradingConfig = pool.getTradingConfig(pairIndex);
        (uint256 afterPosition, ) = position.validLeverage(
            price,
            0,
            0,
            false,
            tradingConfig.maxLeverage,
            tradingConfig.maxPositionAmount
        );
        require(afterPosition > 0, "zero position amount");

        emit AdjustCollateral(
            position.account,
            position.pairIndex,
            position.isLong,
            collateralBefore,
            position.collateral
        );
    }

<<<<<<< HEAD
    function _handleCollateral(
        uint256 pairIndex,
        Position.Info storage position,
        int256 collateral
    ) internal {
        // uint256 collateralBefore = position.collateral;
=======
    function _handleCollateral(Position.Info storage position, int256 collateral) internal {
>>>>>>> 798d37c5
        if (collateral < 0) {
            require(position.collateral >= collateral.abs(), "collateral not enough");
            position.collateral = position.collateral.sub(collateral.abs());
            pool.transferTokenOrSwap(pairIndex, pledgeAddress, position.account, collateral.abs());
        } else {
            position.collateral = position.collateral.add(collateral.abs());
        }
    }

    function getTradingFee(
        uint256 _pairIndex,
        bool _isLong,
        uint256 _sizeAmount
    ) external view override returns (uint256 tradingFee) {
        IPool.Pair memory pair = pool.getPair(_pairIndex);
        uint256 price = IPriceOracle(ADDRESS_PROVIDER.priceOracle()).getOraclePrice(
            pair.indexToken
        );
        uint256 sizeDelta = _sizeAmount.mulPrice(price);
        return _tradingFee(_pairIndex, _isLong, sizeDelta);
    }

    function _tradingFee(
        uint256 _pairIndex,
        bool _isLong,
        uint256 sizeDelta
    ) internal view returns (uint256 tradingFee) {
        IPool.TradingFeeConfig memory tradingFeeConfig = pool.getTradingFeeConfig(_pairIndex);
        int256 currentExposureAmountChecker = getExposedPositions(_pairIndex);
        if (currentExposureAmountChecker >= 0) {
            // fee
            tradingFee = _isLong
                ? sizeDelta.mulPercentage(tradingFeeConfig.takerFeeP)
                : sizeDelta.mulPercentage(tradingFeeConfig.makerFeeP);
        } else {
            tradingFee = _isLong
                ? sizeDelta.mulPercentage(tradingFeeConfig.makerFeeP)
                : sizeDelta.mulPercentage(tradingFeeConfig.takerFeeP);
        }
        return tradingFee;
    }

    function getFundingFee(
        address _account,
        uint256 _pairIndex,
        bool _isLong
    ) public view override returns (int256 fundingFee) {
        Position.Info memory position = positions.get(_account, _pairIndex, _isLong);
        int256 fundingFeeTracker = globalFundingFeeTracker[_pairIndex] - position.fundingFeeTracker;
        if ((_isLong && fundingFeeTracker > 0) || (!_isLong && fundingFeeTracker < 0)) {
            fundingFee = -1;
        } else {
            fundingFee = 1;
        }
        fundingFee *=
            (int256(position.positionAmount) * fundingFeeTracker) /
            int256(PrecisionUtils.fundingRatePrecision());
    }

    function updateFundingRate(uint256 _pairIndex) external whenNotPaused {
        IPool.Pair memory pair = pool.getPair(_pairIndex);
        uint256 price = IPriceOracle(ADDRESS_PROVIDER.priceOracle()).getOraclePrice(
            pair.indexToken
        );
        _updateFundingRate(_pairIndex, price);
    }

    function _updateFundingRate(uint256 _pairIndex, uint256 _price) internal {
        uint256 fundingInterval = IFundingRate(ADDRESS_PROVIDER.fundingRate()).getFundingInterval(
            _pairIndex
        );
        if (lastFundingRateUpdateTimes[_pairIndex] == 0) {
            lastFundingRateUpdateTimes[_pairIndex] =
                (block.timestamp / fundingInterval) *
                fundingInterval;
            return;
        }
        if (block.timestamp - lastFundingRateUpdateTimes[_pairIndex] < fundingInterval) {
            return;
        }
        int256 nextFundingRate = _nextFundingRate(_pairIndex, _price);

        globalFundingFeeTracker[_pairIndex] =
            globalFundingFeeTracker[_pairIndex] +
            (nextFundingRate * int256(_price)) /
            int256(PrecisionUtils.pricePrecision());
        lastFundingRateUpdateTimes[_pairIndex] =
            (block.timestamp / fundingInterval) *
            fundingInterval;
        currentFundingRate[_pairIndex] = nextFundingRate;

        // fund rate for settlement lp
        uint256 lpPosition;
        if (longTracker[_pairIndex] > shortTracker[_pairIndex]) {
            lpPosition = longTracker[_pairIndex] - shortTracker[_pairIndex];
            pool.setLPStableProfit(
                _pairIndex,
                (nextFundingRate * int256(lpPosition)) /
                    int256(PrecisionUtils.fundingRatePrecision())
            );
        } else {
            lpPosition = shortTracker[_pairIndex] - longTracker[_pairIndex];
            pool.setLPStableProfit(
                _pairIndex,
                (-nextFundingRate * int256(lpPosition)) /
                    int256(PrecisionUtils.fundingRatePrecision())
            );
        }

        emit UpdateFundingRate(
            _pairIndex,
            _price,
            nextFundingRate,
            lastFundingRateUpdateTimes[_pairIndex]
        );
    }

    function getCurrentFundingRate(uint256 _pairIndex) external view override returns (int256) {
        return currentFundingRate[_pairIndex];
    }

    function getNextFundingRate(uint256 _pairIndex) external view override returns (int256) {
        IPool.Pair memory pair = pool.getPair(_pairIndex);
        uint256 price = IPriceOracle(ADDRESS_PROVIDER.priceOracle()).getOraclePrice(
            pair.indexToken
        );
        return _nextFundingRate(_pairIndex, price);
    }

    function getNextFundingRateUpdateTime(
        uint256 _pairIndex
    ) external view override returns (uint256) {
        return
            lastFundingRateUpdateTimes[_pairIndex] +
            IFundingRate(ADDRESS_PROVIDER.fundingRate()).getFundingInterval(_pairIndex);
    }

    function _nextFundingRate(
        uint256 _pairIndex,
        uint256 _price
    ) internal view returns (int256 fundingRate) {
        int256 currentExposureAmountChecker = getExposedPositions(_pairIndex) * int256(_price);

        IPool.Vault memory lpVault = pool.getVault(_pairIndex);
        int256 l = int256(
            (lpVault.indexTotalAmount - lpVault.indexReservedAmount).mulPrice(_price) +
                (lpVault.stableTotalAmount - lpVault.stableReservedAmount)
        );

        fundingRate = IFundingRate(ADDRESS_PROVIDER.fundingRate()).getFundingRate(
            _pairIndex,
            // fundingInterval,
            currentExposureAmountChecker,
            l,
            longTracker[_pairIndex],
            shortTracker[_pairIndex]
        );
    }

    function getPosition(
        address _account,
        uint256 _pairIndex,
        bool _isLong
    ) public view returns (Position.Info memory) {
        Position.Info memory position = positions.get(_account, _pairIndex, _isLong);
        return position;
    }

    function getPositionByKey(bytes32 key) public view returns (Position.Info memory) {
        Position.Info memory position = positions[key];
        return position;
    }

    function getPositionKey(
        address _account,
        uint256 _pairIndex,
        bool _isLong
    ) public pure returns (bytes32) {
        return PositionKey.getPositionKey(_account, _pairIndex, _isLong);
    }
}<|MERGE_RESOLUTION|>--- conflicted
+++ resolved
@@ -402,11 +402,7 @@
 
         // update funding fee
         _updateFundingRate(pairIndex, oraclePrice);
-<<<<<<< HEAD
-        _handleCollateral(pairIndex, position, collateral);
-=======
-
->>>>>>> 798d37c5
+        _handleCollateral(position, collateral);
         // settlement trading fee and funding fee
         int256 charge;
         (charge, tradingFee, fundingFee) = _takeFundingFeeAddTraderFee(
@@ -497,16 +493,8 @@
         );
     }
 
-<<<<<<< HEAD
-    function _handleCollateral(
-        uint256 pairIndex,
-        Position.Info storage position,
-        int256 collateral
-    ) internal {
+    function _handleCollateral(Position.Info storage position, int256 collateral) internal {
         // uint256 collateralBefore = position.collateral;
-=======
-    function _handleCollateral(Position.Info storage position, int256 collateral) internal {
->>>>>>> 798d37c5
         if (collateral < 0) {
             require(position.collateral >= collateral.abs(), "collateral not enough");
             position.collateral = position.collateral.sub(collateral.abs());
