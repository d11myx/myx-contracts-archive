--- conflicted
+++ resolved
@@ -546,12 +546,8 @@
         int256 currentExposureAmountChecker = getExposedPositions(_pairIndex) * int256(_price);
 
         int256 w = int256(fundingFeeConfig.fundingWeightFactor);
-<<<<<<< HEAD
-        int256 q = int256(longTracker[_pairIndex] + shortTracker[_pairIndex]) * int256(_price);
-=======
 //        int256 q = int256(longTracker[_pairIndex] + shortTracker[_pairIndex]) * int256(_price);
         int256 q = int256(longTracker[_pairIndex] + shortTracker[_pairIndex]);
->>>>>>> 1deccb97
         int256 k = int256(fundingFeeConfig.liquidityPremiumFactor);
 
         IPool.Vault memory lpVault = pool.getVault(_pairIndex);
