// SPDX-License-Identifier: MIT

pragma solidity 0.8.17;

interface IVaultPriceFeed {
    function adjustmentBasisPoints(address _token) external view returns (uint256);
    function isAdjustmentAdditive(address _token) external view returns (bool);
    function setAdjustment(address _token, bool _isAdditive, uint256 _adjustmentBps) external;
    function setUseV2Pricing(bool _useV2Pricing) external;

    function setIsSecondaryPriceEnabled(bool _isEnabled) external;
    function setSpreadBasisPoints(address _token, uint256 _spreadBasisPoints) external;
    function setSpreadThresholdBasisPoints(uint256 _spreadThresholdBasisPoints) external;
    function setFavorPrimaryPrice(bool _favorPrimaryPrice) external;
    function setPriceSampleSpace(uint256 _priceSampleSpace) external;
    function setMaxStrictPriceDeviation(uint256 _maxStrictPriceDeviation) external;
<<<<<<< HEAD
    function getPrice(address _token, bool _maximise, bool _includeAmmPrice, bool _useSwapPricing) external view returns (uint256);
    function getSecondaryPrice(address _token, uint256 _referencePrice, bool _maximise) external view returns (uint256);
    function getAmmPrice(address _token) external view returns (uint256);
=======
    function getPrice(address _token, bool _maximise) external view returns (uint256);
    function getSecondaryPrice(address _token, uint256 _referencePrice, bool _maximise) external view returns (uint256);

>>>>>>> 25c253e0
    function getLatestPrimaryPrice(address _token) external view returns (uint256);
    function getPrimaryPrice(address _token, bool _maximise) external view returns (uint256);
    function setTokenConfig(
        address _token,
        address _priceFeed,
        uint256 _priceDecimals,
        bool _isStrictStable
    ) external;
}<|MERGE_RESOLUTION|>--- conflicted
+++ resolved
@@ -14,15 +14,9 @@
     function setFavorPrimaryPrice(bool _favorPrimaryPrice) external;
     function setPriceSampleSpace(uint256 _priceSampleSpace) external;
     function setMaxStrictPriceDeviation(uint256 _maxStrictPriceDeviation) external;
-<<<<<<< HEAD
-    function getPrice(address _token, bool _maximise, bool _includeAmmPrice, bool _useSwapPricing) external view returns (uint256);
-    function getSecondaryPrice(address _token, uint256 _referencePrice, bool _maximise) external view returns (uint256);
-    function getAmmPrice(address _token) external view returns (uint256);
-=======
     function getPrice(address _token, bool _maximise) external view returns (uint256);
     function getSecondaryPrice(address _token, uint256 _referencePrice, bool _maximise) external view returns (uint256);
 
->>>>>>> 25c253e0
     function getLatestPrimaryPrice(address _token) external view returns (uint256);
     function getPrimaryPrice(address _token, bool _maximise) external view returns (uint256);
     function setTokenConfig(
