--- conflicted
+++ resolved
@@ -64,16 +64,15 @@
 
         // check size
         require(request.sizeAmount == 0 || checkTradingAmount(request.pairIndex, request.sizeAmount.abs()), "invalid trade size");
-<<<<<<< HEAD
+
         Position.Info memory position = tradingVault.getPosition(account, request.pairIndex, request.isLong);
         IPairInfo.TradingConfig memory tradingConfig = pairInfo.getTradingConfig(position.pairIndex);
         // IPairInfo.Pair memory pair = pairInfo.getPair(position.pairIndex);
         uint256 price = vaultPriceFeed.getPrice(pair.indexToken);
-=======
+
 
         bytes32 positionKey = PositionKey.getPositionKey(account, request.pairIndex, request.isLong);
 
->>>>>>> 17ec3d86
         //TODO if size = 0
         if (request.sizeAmount >= 0) {
 
