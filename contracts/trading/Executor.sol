--- conflicted
+++ resolved
@@ -36,11 +36,6 @@
     IPairInfo public pairInfo;
     IPairVault public pairVault;
     ITradingVault public tradingVault;
-<<<<<<< HEAD
-=======
-    IIndexPriceFeed public fastPriceFeed;
-    IOraclePriceFeed public vaultPriceFeed;
->>>>>>> 06cbf155
 
     constructor(
         IAddressesProvider addressProvider,
@@ -49,11 +44,6 @@
         IOrderManager _orderManager,
         IPositionManager _positionManager,
         ITradingVault _tradingVault,
-<<<<<<< HEAD
-=======
-        IOraclePriceFeed _vaultPriceFeed,
-        IIndexPriceFeed _fastPriceFeed,
->>>>>>> 06cbf155
         uint256 _maxTimeDelay
     ) {
         ADDRESS_PROVIDER = addressProvider;
@@ -744,8 +734,10 @@
 
         IPairInfo.Pair memory pair = pairInfo.getPair(_pairIndex);
         uint256 oraclePrice = oraclePriceFeed.getPrice(pair.indexToken);
+        console.log('getValidPrice pairIndex %s isLong %s ', _pairIndex, _isLong);
 
         uint256 indexPrice = oraclePriceFeed.getIndexPrice(pair.indexToken, 0);
+        console.log('getValidPrice oraclePrice %s indexPrice %s', oraclePrice, indexPrice);
 
         uint256 diffP = oraclePrice > indexPrice ? oraclePrice - indexPrice : indexPrice - oraclePrice;
         diffP = diffP.calculatePercentage(oraclePrice);
