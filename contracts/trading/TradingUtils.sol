// SPDX-License-Identifier: UNLICENSED
pragma solidity ^0.8.0;

import "./interfaces/ITradingUtils.sol";
import "./interfaces/ITradingRouter.sol";
import "../pair/interfaces/IPairInfo.sol";
import "../pair/interfaces/IPairVault.sol";
import "./interfaces/ITradingVault.sol";
import "../price/interfaces/IVaultPriceFeed.sol";
import "../libraries/access/Governable.sol";
import "../libraries/Int256Utils.sol";
import "../libraries/PrecisionUtils.sol";
import "hardhat/console.sol";

contract TradingUtils is ITradingUtils, Governable {
    using Math for uint256;
    using Int256Utils for int256;
    using PrecisionUtils for uint256;

    IPairInfo public pairInfo;
    IPairVault public pairVault;
    ITradingVault public tradingVault;
    ITradingRouter public tradingRouter;
    IVaultPriceFeed public vaultPriceFeed;

    function initialize() external initializer {
        __Governable_init();
    }

    function setContract(
        IPairInfo _pairInfo,
        IPairVault _pairVault,
        ITradingVault _tradingVault,
        ITradingRouter _tradingRouter,
        IVaultPriceFeed _vaultPriceFeed
    ) external onlyGov {
        pairInfo = _pairInfo;
        pairVault = _pairVault;
        tradingVault = _tradingVault;
        tradingRouter = _tradingRouter;
        vaultPriceFeed = _vaultPriceFeed;
    }

    function getPositionKey(address _account, uint256 _pairIndex, bool _isLong) public pure returns (bytes32) {
        return keccak256(abi.encodePacked(_account, _pairIndex, _isLong));
    }

    function getOrderKey(bool _isIncrease, ITradingRouter.TradeType _tradeType, uint256 _orderId) public pure returns (bytes32) {
        return keccak256(abi.encodePacked(_isIncrease, _tradeType, _orderId));
    }

    function getPrice(uint256 _pairIndex, bool _isLong) public view returns (uint256) {
        IPairInfo.Pair memory pair = pairInfo.getPair(_pairIndex);
<<<<<<< HEAD
        uint256 price = vaultPriceFeed.getPrice(pair.indexToken, _isLong, false, false);
=======
        uint256 price = vaultPriceFeed.getPrice(pair.indexToken, _isLong);
>>>>>>> 72fb8f1b
        console.log("getPrice pairIndex %s isLong %s price %s", _pairIndex, _isLong, price);
        return price;
    }

    function getValidPrice(uint256 _pairIndex, bool _isLong) public view returns (uint256) {
        IPairInfo.Pair memory pair = pairInfo.getPair(_pairIndex);
<<<<<<< HEAD
        uint256 oraclePrice = vaultPriceFeed.getPrice(pair.indexToken, _isLong, false, false);
=======
        uint256 oraclePrice = vaultPriceFeed.getPrice(pair.indexToken, _isLong);
>>>>>>> 72fb8f1b
        console.log("getValidPrice pairIndex %s isLong %s ", _pairIndex, _isLong);

        uint256 indexPrice = vaultPriceFeed.getSecondaryPrice(pair.indexToken, 0, _isLong);
        console.log("getValidPrice oraclePrice %s indexPrice %s", oraclePrice, indexPrice);

        uint256 diffP = oraclePrice > indexPrice ? oraclePrice - indexPrice : indexPrice - oraclePrice;
        diffP = diffP.calculatePercentage(oraclePrice);

        IPairInfo.TradingConfig memory tradingConfig = pairInfo.getTradingConfig(_pairIndex);
        console.log("getValidPrice diffP %s maxPriceDeviationP %s", diffP, tradingConfig.maxPriceDeviationP);
        require(diffP <= tradingConfig.maxPriceDeviationP, "exceed max price deviation");
        return oraclePrice;
    }

    function getUnrealizedPnl(address _account, uint256 _pairIndex, bool _isLong, uint256 _sizeAmount) public view returns (int256 pnl) {
        ITradingVault.Position memory position = tradingVault.getPosition(_account, _pairIndex, _isLong);

        uint256 price = getPrice(_pairIndex, _isLong);
        if (price == position.averagePrice) {return 0;}

        if (_isLong) {
            if (price > position.averagePrice) {
                pnl = int256(_sizeAmount.mulPrice(price - position.averagePrice));
            } else {
                pnl = - int256(_sizeAmount.mulPrice(position.averagePrice - price));
            }
        } else {
            if (position.averagePrice > price) {
                pnl = int256(_sizeAmount.mulPrice(position.averagePrice - price));
            } else {
                pnl = - int256(_sizeAmount.mulPrice(price - position.averagePrice));
            }
        }
        console.log("getUnrealizedPnl", pnl >= 0 ? "": "-", pnl.abs());
        return pnl;
    }

    function validLeverage(address account, uint256 pairIndex, bool isLong, int256 _collateral, uint256 _sizeAmount, bool _increase) public  view{
        bytes32 key = getPositionKey(account, pairIndex, isLong);
        ITradingVault.Position memory position = tradingVault.getPositionByKey(key);
        uint256 price = getPrice(pairIndex, isLong);

        IPairInfo.TradingConfig memory tradingConfig = pairInfo.getTradingConfig(position.pairIndex);
        // position >= decrease size
        require(_increase ? true : position.positionAmount >= _sizeAmount, "decrease amount exceed position");

        uint256 afterPosition = _increase ? position.positionAmount + _sizeAmount : position.positionAmount - _sizeAmount;

        // close position
        if (afterPosition == 0) {
            return;
        }

        // check collateral
        int256 totalCollateral = int256(position.collateral) + _collateral;
        console.log("validLeverage collateral", _collateral >= 0 ? "": "-", _collateral.abs());
        require(totalCollateral >= 0, "collateral not enough for decrease");

        // pnl
        if (position.positionAmount > 0) {
            totalCollateral += getUnrealizedPnl(account, pairIndex, isLong, position.positionAmount);
        }

        console.log("validLeverage totalCollateral", totalCollateral >= 0 ? "": "-", totalCollateral.abs());

        require(totalCollateral >= 0, "collateral not enough for pnl");
        console.log("validLeverage price", price);
        console.log("validLeverage afterPosition", afterPosition, "collateralDelta", totalCollateral.abs().divPrice(price));
        require(afterPosition >= totalCollateral.abs().divPrice(price) * tradingConfig.minLeverage
          && afterPosition <= totalCollateral.abs().divPrice(price) * tradingConfig.maxLeverage, "leverage incorrect");
    }

}<|MERGE_RESOLUTION|>--- conflicted
+++ resolved
@@ -51,22 +51,14 @@
 
     function getPrice(uint256 _pairIndex, bool _isLong) public view returns (uint256) {
         IPairInfo.Pair memory pair = pairInfo.getPair(_pairIndex);
-<<<<<<< HEAD
-        uint256 price = vaultPriceFeed.getPrice(pair.indexToken, _isLong, false, false);
-=======
         uint256 price = vaultPriceFeed.getPrice(pair.indexToken, _isLong);
->>>>>>> 72fb8f1b
         console.log("getPrice pairIndex %s isLong %s price %s", _pairIndex, _isLong, price);
         return price;
     }
 
     function getValidPrice(uint256 _pairIndex, bool _isLong) public view returns (uint256) {
         IPairInfo.Pair memory pair = pairInfo.getPair(_pairIndex);
-<<<<<<< HEAD
-        uint256 oraclePrice = vaultPriceFeed.getPrice(pair.indexToken, _isLong, false, false);
-=======
         uint256 oraclePrice = vaultPriceFeed.getPrice(pair.indexToken, _isLong);
->>>>>>> 72fb8f1b
         console.log("getValidPrice pairIndex %s isLong %s ", _pairIndex, _isLong);
 
         uint256 indexPrice = vaultPriceFeed.getSecondaryPrice(pair.indexToken, 0, _isLong);
