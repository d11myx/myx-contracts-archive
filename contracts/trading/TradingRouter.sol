--- conflicted
+++ resolved
@@ -111,11 +111,7 @@
         tradingUtils = _tradingUtils;
     }
 
-<<<<<<< HEAD
-    // 创建加仓订单
-=======
-    
->>>>>>> 25c253e0
+    
     function createIncreaseOrder(IncreasePositionRequest memory _request) external nonReentrant returns (uint256) {
         console.log("createIncreaseOrder pairIndex", _request.pairIndex, "tradeType", uint8(_request.tradeType));
         require(isHandler[msg.sender] || msg.sender == _request.account, "not order sender or handler");
@@ -241,11 +237,7 @@
         emit CancelIncreaseOrder(order.account, _orderId, _tradeType);
     }
 
-<<<<<<< HEAD
-    // 创建减仓订单
-=======
-
->>>>>>> 25c253e0
+
     function createDecreaseOrder(DecreasePositionRequest memory _request) external nonReentrant returns (uint256) {
         console.log("createDecreaseOrder pairIndex", _request.pairIndex, "tradeType", uint8(_request.tradeType));
         require(isHandler[msg.sender] || msg.sender == _request.account, "not order sender or handler");
