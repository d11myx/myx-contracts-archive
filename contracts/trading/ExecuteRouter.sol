--- conflicted
+++ resolved
@@ -528,11 +528,7 @@
             return;
         }
 
-<<<<<<< HEAD
-        // 预言机价格
-=======
-    
->>>>>>> 03a8d6f7
+    
         uint256 price = tradingUtils.getValidPrice(position.pairIndex, position.isLong);
 
     
