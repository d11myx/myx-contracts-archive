import { DeployFunction } from 'hardhat-deploy/types';
import { HardhatRuntimeEnvironment } from 'hardhat/types';
<<<<<<< HEAD
import { getTokens, isLocalNetwork, waitForTx } from '../../helpers';
import { Token } from '../../types';
=======
import { getTokens, waitForTx } from '../../helpers';
import { ERC20DecimalsMock } from '../../types';
>>>>>>> 47ef72e9
import { ethers } from 'hardhat';

const func: DeployFunction = async function (hre: HardhatRuntimeEnvironment) {
    const signers = await hre.ethers.getSigners();

    console.log(`- setup balance`);
    if (!isLocalNetwork(hre)) {
        console.log('[warring] Skipping balance setup');
        return;
    }
    const { usdt, btc, eth } = await getTokens();

    const tokens: ERC20DecimalsMock[] = [];
    tokens.push(usdt);
    tokens.push(btc);
    tokens.push(eth);

    for (let signer of signers) {
        for (let token of tokens) {
            console.log(` mint for ${signer.address} 100000000${await token.symbol()}`);
            await waitForTx(await token.mint(signer.address, ethers.utils.parseEther('100000000')));
        }
    }
};

func.id = `Oracles`;
func.tags = ['market', 'oracle'];
export default func;<|MERGE_RESOLUTION|>--- conflicted
+++ resolved
@@ -1,12 +1,7 @@
 import { DeployFunction } from 'hardhat-deploy/types';
 import { HardhatRuntimeEnvironment } from 'hardhat/types';
-<<<<<<< HEAD
 import { getTokens, isLocalNetwork, waitForTx } from '../../helpers';
-import { Token } from '../../types';
-=======
-import { getTokens, waitForTx } from '../../helpers';
 import { ERC20DecimalsMock } from '../../types';
->>>>>>> 47ef72e9
 import { ethers } from 'hardhat';
 
 const func: DeployFunction = async function (hre: HardhatRuntimeEnvironment) {
