--- conflicted
+++ resolved
@@ -109,11 +109,7 @@
         duration = BigNumber.from(duration);
     }
 
-<<<<<<< HEAD
     // if (duration.isNeg()) throw Error(`Cannot increase time by a negative amount (${duration})`);
-=======
-    if (duration.isNegative()) throw Error(`Cannot increase time by a negative amount (${duration})`);
->>>>>>> d353d77e
 
     await hre.ethers.provider.send('evm_increaseTime', [duration.toNumber()]);
 
