--- conflicted
+++ resolved
@@ -103,11 +103,7 @@
     const [deployer] = await hre.ethers.getSigners();
 
     const contractFactory = await hre.ethers.getContractFactory(contract, deployer);
-<<<<<<< HEAD
-    let contractDeployed = await hre.upgrades.deployProxy(contractFactory, args);
-=======
     let contractDeployed = await hre.upgrades.deployProxy(contractFactory, args, opts);
->>>>>>> 7da55203
 
     return (await hre.ethers.getContractAt(contract, contractDeployed.address)) as any as ContractType;
 };
