--- conflicted
+++ resolved
@@ -4,14 +4,11 @@
 export const ONE_ETHER = ethers.utils.parseEther('1');
 export const MAX_UINT_AMOUNT = ethers.constants.MaxUint256;
 export const ZERO_ADDRESS = ethers.constants.AddressZero;
-<<<<<<< HEAD
 export const PRICE_PRECISION = '1000000000000000000000000000000';
 export const PERCENTAGE = '100000000';
-=======
 export const ZERO_HASH = ethers.constants.HashZero;
 
 export const abiCoder = new ethers.utils.AbiCoder();
->>>>>>> e6b65143
 
 export enum DevNetwork {
     local = 'dev_local',
