import { HardhatRuntimeEnvironment } from 'hardhat/types';
import {
    AddressesProvider,
    Executor,
    IndexPriceFeed,
    MockPriceFeed,
    OraclePriceFeed,
    Pool,
    OrderManager,
    RoleManager,
    Router,
    Token,
    PositionManager,
    WETH,
    PoolTokenFactory,
<<<<<<< HEAD
    MYX,
    RaMYX,
    StMYX,
    Vester,
    RewardDistributor,
    StakingPool,
    Convertor,
    LPStakingPool,
    FeeDistributor,
=======
    TestCallBack,
>>>>>>> 46b856e7
} from '../types';
import { getContract } from './utilities/tx';
import {
    ADDRESSES_PROVIDER_ID,
    INDEX_PRICE_FEED_ID,
    MOCK_PRICE_FEED_PREFIX,
    ORACLE_PRICE_FEED_ID,
    PAIR_INFO_ID,
    ROLE_MANAGER_ID,
    MOCK_TOKEN_PREFIX,
    ROUTER_ID,
    EXECUTOR_ID,
    ORDER_MANAGER_ID,
    POSITION_MANAGER_ID,
    POOL_TOKEN_FACTORY,
<<<<<<< HEAD
    MYX_ID,
    RAMYX_ID,
    STMYX_ID,
    VESTER_ID,
    REWARD_DISTRIBUTOR_ID,
    STAKING_POOL_ID,
    CONVERTOR_ID,
    LP_STAKING_POOL_ID, FEE_DISTRIBUTOR_ID,
=======
    TEST_CALLBACK_ID,
>>>>>>> 46b856e7
} from './deploy-ids';
import { MARKET_NAME } from './env';

declare var hre: HardhatRuntimeEnvironment;

export const getMockToken = async (pair: string, address?: string): Promise<Token> => {
    return getContract<Token>('Token', address || (await hre.deployments.get(MOCK_TOKEN_PREFIX + pair)).address);
};

export const getToken = async (address?: string): Promise<Token> => {
    return getContract<Token>('Token', address || (await hre.deployments.get(MARKET_NAME)).address);
};

export const getWETH = async (address?: string): Promise<WETH> => {
    return getContract<WETH>('WETH', address || (await hre.deployments.get('WETH')).address);
};

export const getMockPriceFeed = async (pair: string, address?: string): Promise<MockPriceFeed> => {
    return getContract<MockPriceFeed>(
        'MockPriceFeed',
        address || (await hre.deployments.get(MOCK_PRICE_FEED_PREFIX + pair)).address,
    );
};

export const getAddressesProvider = async (address?: string): Promise<AddressesProvider> => {
    return getContract<AddressesProvider>(
        'AddressesProvider',
        address || (await hre.deployments.get(ADDRESSES_PROVIDER_ID)).address,
    );
};

export const getRoleManager = async (address?: string): Promise<RoleManager> => {
    return getContract<RoleManager>('RoleManager', address || (await hre.deployments.get(ROLE_MANAGER_ID)).address);
};

export const getOraclePriceFeed = async (address?: string): Promise<OraclePriceFeed> => {
    return getContract<OraclePriceFeed>(
        'OraclePriceFeed',
        address || (await hre.deployments.get(ORACLE_PRICE_FEED_ID)).address,
    );
};

export const getIndexPriceFeed = async (address?: string): Promise<IndexPriceFeed> => {
    return getContract<IndexPriceFeed>(
        'IndexPriceFeed',
        address || (await hre.deployments.get(INDEX_PRICE_FEED_ID)).address,
    );
};

export const getPoolTokenFactory = async (address?: string): Promise<PoolTokenFactory> => {
    return getContract<PoolTokenFactory>(
        'PoolTokenFactory',
        address || (await hre.deployments.get(POOL_TOKEN_FACTORY)).address,
    );
};

export const getPool = async (address?: string): Promise<Pool> => {
    return getContract<Pool>('Pool', address || (await hre.deployments.get(PAIR_INFO_ID)).address);
};

export const getRouter = async (address?: string): Promise<Router> => {
    return getContract<Router>('Router', address || (await hre.deployments.get(ROUTER_ID)).address);
};

export const getExecutor = async (address?: string): Promise<Executor> => {
    return getContract<Executor>('Executor', address || (await hre.deployments.get(EXECUTOR_ID)).address);
};

export const getOrderManager = async (address?: string): Promise<OrderManager> => {
    return getContract<OrderManager>('OrderManager', address || (await hre.deployments.get(ORDER_MANAGER_ID)).address);
};

export const getPositionManager = async (address?: string): Promise<PositionManager> => {
    return getContract<PositionManager>(
        'PositionManager',
        address || (await hre.deployments.get(POSITION_MANAGER_ID)).address,
    );
};

<<<<<<< HEAD
export const getMYX = async (address?: string): Promise<MYX> => {
    return getContract<MYX>('MYX', address || (await hre.deployments.get(MYX_ID)).address);
};

export const getRaMYX = async (address?: string): Promise<RaMYX> => {
    return getContract<RaMYX>('RaMYX', address || (await hre.deployments.get(RAMYX_ID)).address);
};

export const getStMYX = async (address?: string): Promise<StMYX> => {
    return getContract<StMYX>('StMYX', address || (await hre.deployments.get(STMYX_ID)).address);
};

export const getVester = async (address?: string): Promise<Vester> => {
    return getContract<Vester>('Vester', address || (await hre.deployments.get(VESTER_ID)).address);
};

export const getRewardDistributor = async (address?: string): Promise<RewardDistributor> => {
    return getContract<RewardDistributor>('RewardDistributor', address || (await hre.deployments.get(REWARD_DISTRIBUTOR_ID)).address);
};

export const getFeeDistributor = async (address?: string): Promise<FeeDistributor> => {
    return getContract<FeeDistributor>('FeeDistributor', address || (await hre.deployments.get(FEE_DISTRIBUTOR_ID)).address);
};

export const getStakingPool = async (address?: string): Promise<StakingPool> => {
    return getContract<StakingPool>('StakingPool', address || (await hre.deployments.get(STAKING_POOL_ID)).address);
};


export const getLPStakingPool = async (address?: string): Promise<LPStakingPool> => {
    return getContract<LPStakingPool>('LPStakingPool', address || (await hre.deployments.get(LP_STAKING_POOL_ID)).address);
};

export const getConvertor = async (address?: string): Promise<Convertor> => {
    return getContract<Convertor>('Convertor', address || (await hre.deployments.get(CONVERTOR_ID)).address);
=======
export const getTestCallBack = async (address?: string): Promise<TestCallBack> => {
    return getContract<TestCallBack>('TestCallBack', address || (await hre.deployments.get(TEST_CALLBACK_ID)).address);
>>>>>>> 46b856e7
};<|MERGE_RESOLUTION|>--- conflicted
+++ resolved
@@ -13,7 +13,6 @@
     PositionManager,
     WETH,
     PoolTokenFactory,
-<<<<<<< HEAD
     MYX,
     RaMYX,
     StMYX,
@@ -23,9 +22,7 @@
     Convertor,
     LPStakingPool,
     FeeDistributor,
-=======
     TestCallBack,
->>>>>>> 46b856e7
 } from '../types';
 import { getContract } from './utilities/tx';
 import {
@@ -41,7 +38,6 @@
     ORDER_MANAGER_ID,
     POSITION_MANAGER_ID,
     POOL_TOKEN_FACTORY,
-<<<<<<< HEAD
     MYX_ID,
     RAMYX_ID,
     STMYX_ID,
@@ -49,10 +45,9 @@
     REWARD_DISTRIBUTOR_ID,
     STAKING_POOL_ID,
     CONVERTOR_ID,
-    LP_STAKING_POOL_ID, FEE_DISTRIBUTOR_ID,
-=======
+    LP_STAKING_POOL_ID,
+    FEE_DISTRIBUTOR_ID,
     TEST_CALLBACK_ID,
->>>>>>> 46b856e7
 } from './deploy-ids';
 import { MARKET_NAME } from './env';
 
@@ -132,7 +127,6 @@
     );
 };
 
-<<<<<<< HEAD
 export const getMYX = async (address?: string): Promise<MYX> => {
     return getContract<MYX>('MYX', address || (await hre.deployments.get(MYX_ID)).address);
 };
@@ -168,8 +162,8 @@
 
 export const getConvertor = async (address?: string): Promise<Convertor> => {
     return getContract<Convertor>('Convertor', address || (await hre.deployments.get(CONVERTOR_ID)).address);
-=======
+};
+
 export const getTestCallBack = async (address?: string): Promise<TestCallBack> => {
     return getContract<TestCallBack>('TestCallBack', address || (await hre.deployments.get(TEST_CALLBACK_ID)).address);
->>>>>>> 46b856e7
 };