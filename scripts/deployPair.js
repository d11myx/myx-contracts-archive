--- conflicted
+++ resolved
@@ -13,11 +13,7 @@
 
   let eth = await contractAt("WETH", await getConfig("Token-ETH"))
 
-<<<<<<< HEAD
-  let vaultPriceFeed = await contractAt("VaultPriceFeed", await getConfig("VaultPriceFeed"));
-=======
   let vaultPriceFeed = await contractAt("OraclePriceFeed", await getConfig("OraclePriceFeed"));
->>>>>>> 4e72c014
 
   let pairInfo = await deployUpgradeableContract("PairInfo", []);
   let pairVault = await deployUpgradeableContract("PairVault", [pairInfo.address]);
