--- conflicted
+++ resolved
@@ -16,19 +16,11 @@
 }
 
 function reduceDecimals(n, decimals) {
-<<<<<<< HEAD
-  return hre.ethers.utils.formatUnits(bigNumberify(n), decimals)
-}
-
-function formatBalance(n) {
-  return hre.ethers.utils.formatEther(bigNumberify(n));
-=======
     return hre.ethers.utils.formatUnits(bigNumberify(n), decimals)
 }
 
 function formatBalance(n) {
     return hre.ethers.utils.formatEther(bigNumberify(n));
->>>>>>> 84cac473
 }
 
 async function send(provider, method, params = []) {
@@ -208,26 +200,6 @@
 };
 
 module.exports = {
-<<<<<<< HEAD
-  newWallet,
-  maxUint256,
-  bigNumberify,
-  expandDecimals,
-  reduceDecimals,
-  formatBalance,
-  mineBlock,
-  increaseTime,
-  gasUsed,
-  getNetworkFee,
-  reportGasUsed,
-  getBlockTime,
-  getTxnBalances,
-  print,
-  getPriceBitArray,
-  getPriceBits,
-  formatAmount,
-  parseValue
-=======
     newWallet,
     maxUint256,
     bigNumberify,
@@ -246,5 +218,4 @@
     getPriceBits,
     formatAmount,
     parseValue,
->>>>>>> 84cac473
 }