const fs = require('fs')
const path = require('path')
const parse = require('csv-parse')
const hre = require("hardhat");
const {repeatString, getConfirmBlock, setConfig} = require("./utils");
const {getConfig} = require("../utils/utils");
const {reduceDecimals, formatBalance} = require("../utils/utilities");
const {getBlockTime} = require("./utilities");
const {getCurrentTimestamp} = require("hardhat/internal/hardhat-network/provider/utils/getCurrentTimestamp");

const network = (process.env.HARDHAT_NETWORK || 'mainnet');

const ARBITRUM = 42161
const AVALANCHE = 43114

// const {
//   GOERLI_URL,
//   GOERLI_API_KEY,
//   GOERLI_DEPLOY_KEY,
//
//   ZK_SYNC_TESTNET_URL,
//   ZK_SYNC_TESTNET_API_KEY,
//   ZK_SYNC_TESTNET_DEPLOY_KEY,
//
//   ZK_SYNC_URL,
//   ZK_SYNC_API_KEY,
//   ZK_SYNC_DEPLOY_KEY
// } = require("../../env.json")
//
//
// const providers = {
//   goerli: new hre.ethers.providers.JsonRpcProvider(GOERLI_URL),
//   testnet: new hre.ethers.providers.JsonRpcProvider(ZK_SYNC_TESTNET_URL),
//   mainnet: new hre.ethers.providers.JsonRpcProvider(ZK_SYNC_URL)
// }
//
// const signers = {
//   goerli: new hre.ethers.Wallet(GOERLI_DEPLOY_KEY).connect(providers.arbitrum),
//   testnet: new hre.ethers.Wallet(ZK_SYNC_TESTNET_DEPLOY_KEY).connect(providers.avax),
//   mainnet: new hre.ethers.Wallet(ZK_SYNC_DEPLOY_KEY).connect(providers.avax)
// }

function sleep(ms) {
    return new Promise(resolve => setTimeout(resolve, ms));
}

const readCsv = async (file) => {
    records = []
    const parser = fs
        .createReadStream(file)
        .pipe(parse({columns: true, delimiter: ','}))
    parser.on('error', function (err) {
        console.error(err.message)
    })
    for await (const record of parser) {
        records.push(record)
    }
    return records
}

function getChainId(network) {
    if (network === "arbitrum") {
        return 42161
    }

    if (network === "avax") {
        return 43114
    }

    throw new Error("Unsupported network")
}

async function getFrameSigner() {
    try {
        const frame = new ethers.providers.JsonRpcProvider("http://127.0.0.1:1248")
        const signer = frame.getSigner()
        if (getChainId(network) !== await signer.getChainId()) {
            throw new Error("Incorrect frame network")
        }
        return signer
    } catch (e) {
        throw new Error(`getFrameSigner error: ${e.toString()}`)
    }
}

async function sendTxn(txnPromise, label) {
    const txn = await txnPromise
    console.info(`Sending ${label}...`)
    await txn.wait(getConfirmBlock())
    console.info(`... Sent! ${txn.hash}`)
    await sleep(2000)
    return txn
}

async function callWithRetries(func, args, retriesCount = 3) {
    let i = 0
    while (true) {
        i++
        try {
            return await func(...args)
        } catch (ex) {
            if (i === retriesCount) {
                console.error("call failed %s times. throwing error", retriesCount)
                throw ex
            }
            console.error("call i=%s failed. retrying....", i)
            console.error(ex.message)
        }
    }
}

async function deployContract(name, args, label, options) {
<<<<<<< HEAD
  if (!options && typeof label === "object") {
    label = null
    options = label
  }
  // 获取当前账户信息
  const users = await hre.ethers.getSigners();
  const user = users[0];
  let userAddr = await user.getAddress();
  let userBalance = hre.ethers.utils.formatEther(await user.getBalance());
  let chainId = await user.getChainId();
  let trxCount = await user.getTransactionCount();

  console.log(` chainId: ${chainId}\n pubkey: ${userAddr}\n balance: ${userBalance}\n trxs: ${trxCount}`)
  console.log(`\n`)

  const contractFactory = await hre.ethers.getContractFactory(name, options)

  if (name === "FaucetToken") {
    name += "-" + args[1]
  } else if (name === "Token") {
    name += "-" + args[0]
  } else if (name === "MockPriceFeed") {
    name += "-" + args[0]
    args = []
  } else if (name === "WETH") {
    name = "Token-ETH"
  } else {
    if (label) { name = name + ":" + label }
  }


  // if (options) {
  //   let param = [...args, options]
  //   console.log(`deploy param: ${param}`)
  //   contract = await contractFactory.deploy(...args, options)
  // } else {
  //   let param = [...args]
  //   console.log(`deploy param: ${param}`)
  //   contract = await contractFactory.deploy(...args)
  // }
  let param = [...args]
  console.log(`deploy [${name}], param: ${param}`)
  let contract = await contractFactory.deploy(...args)
=======
    if (!options && typeof label === "object") {
        label = null
        options = label
    }
    // 获取当前账户信息
    const users = await hre.ethers.getSigners();
    const user = users[0];
    let userAddr = await user.getAddress();
    let userBalance = hre.ethers.utils.formatEther(await user.getBalance());
    let chainId = await user.getChainId();
    let trxCount = await user.getTransactionCount();

    console.log(` chainId: ${chainId}\n pubkey: ${userAddr}\n balance: ${userBalance}\n trxs: ${trxCount}`)
    console.log(`\n`)

    const contractFactory = await hre.ethers.getContractFactory(name, options)

    if (name === "FaucetToken") {
        name += "-" + args[1]
    } else if (name === "Token") {
        name += "-" + args[0]
    } else if (name === "MockPriceFeed") {
        name += "-" + args[0]
        args = []
    } else if (name === "WETH") {
        name = "Token-ETH"
    } else {
        if (label) {
            name = name + ":" + label
        }
    }


    // if (options) {
    //   let param = [...args, options]
    //   console.log(`deploy param: ${param}`)
    //   contract = await contractFactory.deploy(...args, options)
    // } else {
    //   let param = [...args]
    //   console.log(`deploy param: ${param}`)
    //   contract = await contractFactory.deploy(...args)
    // }
    let param = [...args]
    console.log(`deploy [${name}], param: ${param}`)
    let contract = await contractFactory.deploy(...args)
>>>>>>> 4e72c014
    // {
    // gasLimit: hre.network.config.gas,
    // gasPrice: hre.network.config.gasPrice,
    // }

    const argStr = args.map((i) => `"${i}"`).join(" ")
    console.info(`Deploying ${name} ${contract.address} ${argStr}`)
    await contract.deployTransaction.wait(getConfirmBlock())
    console.info("... Completed!")
    console.log(repeatString("-"))
    await setConfig(name, contract.address, null)
    return contract
}

async function deployUpgradeableContract(name, args, label, options) {
<<<<<<< HEAD
  if (!options && typeof label === "object") {
    label = null
    options = label
  }
  // 获取当前账户信息
  const users = await hre.ethers.getSigners();
  const user = users[0];
  let userAddr = await user.getAddress();
  let userBalance = hre.ethers.utils.formatEther(await user.getBalance());
  let chainId = await user.getChainId();
  let trxCount = await user.getTransactionCount();

  console.log(` chainId: ${chainId}\n pubkey: ${userAddr}\n balance: ${userBalance}\n trxs: ${trxCount}`)
  console.log(`\n`)

  const contractFactory = await hre.ethers.getContractFactory(name, options)

  if (name === "FaucetToken") {
    name += "-" + args[1]
  } else if (name === "Token") {
    name += "-" + args[0]
  } else if (name === "MockPriceFeed") {
    name += "-" + args[0]
    args = []
  } else if (name === "WETH") {
    name = "Token-ETH"
  } else {
    if (label) { name = name + ":" + label }
  }

  let param = [...args]
  console.log(`deploy [${name}], param: ${param}`)
  let contract = await hre.upgrades.deployProxy(contractFactory, param)

  const argStr = args.map((i) => `"${i}"`).join(" ")
  console.info(`Deploying upgradeable ${name} ${contract.address} ${argStr}`)
  await contract.deployed
  console.info("... Completed!")
  console.log(repeatString("-"))
  await setConfig(name, contract.address, null)
  return contract
=======
    if (!options && typeof label === "object") {
        label = null
        options = label
    }
    // 获取当前账户信息
    const users = await hre.ethers.getSigners();
    const user = users[0];
    let userAddr = await user.getAddress();
    let userBalance = hre.ethers.utils.formatEther(await user.getBalance());
    let chainId = await user.getChainId();
    let trxCount = await user.getTransactionCount();

    console.log(` chainId: ${chainId}\n pubkey: ${userAddr}\n balance: ${userBalance}\n trxs: ${trxCount}`)
    console.log(`\n`)

    const contractFactory = await hre.ethers.getContractFactory(name, options)

    if (name === "FaucetToken") {
        name += "-" + args[1]
    } else if (name === "Token") {
        name += "-" + args[0]
    } else if (name === "MockPriceFeed") {
        name += "-" + args[0]
        args = []
    } else if (name === "WETH") {
        name = "Token-ETH"
    } else {
        if (label) {
            name = name + ":" + label
        }
    }

    let param = [...args]
    console.log(`deploy [${name}], param: ${param}`)
    let contract = await hre.upgrades.deployProxy(contractFactory, param)

    const argStr = args.map((i) => `"${i}"`).join(" ")
    console.info(`Deploying upgradeable ${name} ${contract.address} ${argStr}`)
    await contract.deployed
    console.info("... Completed!")
    console.log(repeatString("-"))
    await setConfig(name, contract.address, null)
    return contract
}

async function updateContract(name, address, options) {
    const contractFactory = await hre.ethers.getContractFactory(name, options)

    console.log(`Update [${name}] starting`)
    let contract = await hre.upgrades.upgradeProxy(address, contractFactory)
    let adminAddr = await hre.upgrades.erc1967.getAdminAddress(address);
    let implAddr = await hre.upgrades.erc1967.getImplementationAddress(address);
    console.log(`upgrade success: ${contract.address}, adminAddr: ${adminAddr}, implAddr: ${implAddr}`);
    console.log(repeatString("-"))
>>>>>>> 4e72c014
}

async function contractAt(name, address, provider, options) {
    let contractFactory = await ethers.getContractFactory(name, options)
    if (provider) {
        contractFactory = contractFactory.connect(provider)
    }
    return await contractFactory.attach(address)
}

const tmpAddressesFilepath = path.join(__dirname, '..', '..', `.tmp-addresses-${process.env.HARDHAT_NETWORK}.json`)

function readTmpAddresses() {
    if (fs.existsSync(tmpAddressesFilepath)) {
        return JSON.parse(fs.readFileSync(tmpAddressesFilepath))
    }
    return {}
}

function writeTmpAddresses(json) {
    const tmpAddresses = Object.assign(readTmpAddresses(), json)
    fs.writeFileSync(tmpAddressesFilepath, JSON.stringify(tmpAddresses))
}

// batchLists is an array of lists
async function processBatch(batchLists, batchSize, handler) {
    let currentBatch = []
    const referenceList = batchLists[0]

    for (let i = 0; i < referenceList.length; i++) {
        const item = []

        for (let j = 0; j < batchLists.length; j++) {
            const list = batchLists[j]
            item.push(list[i])
        }

        currentBatch.push(item)

        if (currentBatch.length === batchSize) {
            console.log("handling currentBatch", i, currentBatch.length, referenceList.length)
            await handler(currentBatch)
            currentBatch = []
        }
    }

    if (currentBatch.length > 0) {
        console.log("handling final batch", currentBatch.length, referenceList.length)
        await handler(currentBatch)
    }
}

async function updateTokensPerInterval(distributor, tokensPerInterval, label) {
    const prevTokensPerInterval = await distributor.tokensPerInterval()
    if (prevTokensPerInterval.eq(0)) {
        // if the tokens per interval was zero, the distributor.lastDistributionTime may not have been updated for a while
        // so the lastDistributionTime should be manually updated here
        await sendTxn(distributor.updateLastDistributionTime({gasLimit: 1000000}), `${label}.updateLastDistributionTime`)
    }
    await sendTxn(distributor.setTokensPerInterval(tokensPerInterval, {gasLimit: 1000000}), `${label}.setTokensPerInterval`)
}

function toChainLinkPrice(value) {
    return parseInt(value * Math.pow(10, 8))
}

async function syncBlockTime() {
    let blockTime = await getBlockTime(await hre.ethers.provider);
    let currentTime = getCurrentTimestamp();
    let diff = currentTime - blockTime;
    console.log(`current time ${currentTime} block time ${blockTime} diff ${diff}`)
    await hre.network.provider.send('evm_increaseTime', [diff]);

    await sleep(3000);

    blockTime = await getBlockTime(await hre.ethers.provider);
    currentTime = getCurrentTimestamp();
    diff = currentTime - blockTime;
    console.log(`current time ${currentTime} block time ${blockTime} diff ${diff}`)
}

async function increaseBlockTime(increaseTimestamp) {
    let blockTime = await getBlockTime(await hre.ethers.provider);
    let currentTime = getCurrentTimestamp();
    let diff = currentTime - blockTime;
    console.log(`current time ${currentTime} block time ${blockTime} diff ${diff}`)
    await hre.network.provider.send('evm_increaseTime', [increaseTimestamp]);

    await sleep(3000);

    blockTime = await getBlockTime(await hre.ethers.provider);
    currentTime = getCurrentTimestamp();
    diff = currentTime - blockTime;
    console.log(`current time ${currentTime} block time ${blockTime} diff ${diff}`)
}

async function queryPosition(user, pairIndex, isLong) {
    console.log("\n queryPosition")

    let pairVault = await contractAt("PairVault", await getConfig("PairVault"));
    let tradingVault = await contractAt("TradingVault", await getConfig("TradingVault"));

    // create
    let usdt = await contractAt("Token", await getConfig("Token-USDT"))

    let position = await tradingVault.getPosition(user.address, 0, isLong);

    console.log(`average price of user: ${reduceDecimals(position.averagePrice, 30)}`);

    console.log(`usdt balance of trading vault: ${formatBalance(await usdt.balanceOf(tradingVault.address))}`);
    console.log(`exposure of trading vault: ${formatBalance(await tradingVault.netExposureAmountChecker(pairIndex))}`);

    let vault = await pairVault.getVault(pairIndex);

    console.log(`average price of lpVault: ${reduceDecimals(vault.averagePrice, 30)}`);
    console.log(`pnl of lpVault: ${formatBalance(vault.realisedPnl)}`);
    console.log(`total btc: ${formatBalance(vault.indexTotalAmount)} reserve of btc: ${formatBalance(vault.indexReservedAmount)}`);
    console.log(`total usdt: ${formatBalance(vault.stableTotalAmount)}  reserve of usdt: ${formatBalance(vault.stableReservedAmount)}`);

}

module.exports = {
    ARBITRUM,
    AVALANCHE,
    readCsv,
    getFrameSigner,
    sendTxn,
    deployContract,
    deployUpgradeableContract,
    contractAt,
    writeTmpAddresses,
    readTmpAddresses,
    callWithRetries,
    processBatch,
    updateTokensPerInterval,
    sleep,
    toChainLinkPrice,
    updateContract,
    syncBlockTime,
    increaseBlockTime,
    queryPosition
}<|MERGE_RESOLUTION|>--- conflicted
+++ resolved
@@ -110,51 +110,6 @@
 }
 
 async function deployContract(name, args, label, options) {
-<<<<<<< HEAD
-  if (!options && typeof label === "object") {
-    label = null
-    options = label
-  }
-  // 获取当前账户信息
-  const users = await hre.ethers.getSigners();
-  const user = users[0];
-  let userAddr = await user.getAddress();
-  let userBalance = hre.ethers.utils.formatEther(await user.getBalance());
-  let chainId = await user.getChainId();
-  let trxCount = await user.getTransactionCount();
-
-  console.log(` chainId: ${chainId}\n pubkey: ${userAddr}\n balance: ${userBalance}\n trxs: ${trxCount}`)
-  console.log(`\n`)
-
-  const contractFactory = await hre.ethers.getContractFactory(name, options)
-
-  if (name === "FaucetToken") {
-    name += "-" + args[1]
-  } else if (name === "Token") {
-    name += "-" + args[0]
-  } else if (name === "MockPriceFeed") {
-    name += "-" + args[0]
-    args = []
-  } else if (name === "WETH") {
-    name = "Token-ETH"
-  } else {
-    if (label) { name = name + ":" + label }
-  }
-
-
-  // if (options) {
-  //   let param = [...args, options]
-  //   console.log(`deploy param: ${param}`)
-  //   contract = await contractFactory.deploy(...args, options)
-  // } else {
-  //   let param = [...args]
-  //   console.log(`deploy param: ${param}`)
-  //   contract = await contractFactory.deploy(...args)
-  // }
-  let param = [...args]
-  console.log(`deploy [${name}], param: ${param}`)
-  let contract = await contractFactory.deploy(...args)
-=======
     if (!options && typeof label === "object") {
         label = null
         options = label
@@ -200,7 +155,6 @@
     let param = [...args]
     console.log(`deploy [${name}], param: ${param}`)
     let contract = await contractFactory.deploy(...args)
->>>>>>> 4e72c014
     // {
     // gasLimit: hre.network.config.gas,
     // gasPrice: hre.network.config.gasPrice,
@@ -216,49 +170,6 @@
 }
 
 async function deployUpgradeableContract(name, args, label, options) {
-<<<<<<< HEAD
-  if (!options && typeof label === "object") {
-    label = null
-    options = label
-  }
-  // 获取当前账户信息
-  const users = await hre.ethers.getSigners();
-  const user = users[0];
-  let userAddr = await user.getAddress();
-  let userBalance = hre.ethers.utils.formatEther(await user.getBalance());
-  let chainId = await user.getChainId();
-  let trxCount = await user.getTransactionCount();
-
-  console.log(` chainId: ${chainId}\n pubkey: ${userAddr}\n balance: ${userBalance}\n trxs: ${trxCount}`)
-  console.log(`\n`)
-
-  const contractFactory = await hre.ethers.getContractFactory(name, options)
-
-  if (name === "FaucetToken") {
-    name += "-" + args[1]
-  } else if (name === "Token") {
-    name += "-" + args[0]
-  } else if (name === "MockPriceFeed") {
-    name += "-" + args[0]
-    args = []
-  } else if (name === "WETH") {
-    name = "Token-ETH"
-  } else {
-    if (label) { name = name + ":" + label }
-  }
-
-  let param = [...args]
-  console.log(`deploy [${name}], param: ${param}`)
-  let contract = await hre.upgrades.deployProxy(contractFactory, param)
-
-  const argStr = args.map((i) => `"${i}"`).join(" ")
-  console.info(`Deploying upgradeable ${name} ${contract.address} ${argStr}`)
-  await contract.deployed
-  console.info("... Completed!")
-  console.log(repeatString("-"))
-  await setConfig(name, contract.address, null)
-  return contract
-=======
     if (!options && typeof label === "object") {
         label = null
         options = label
@@ -313,7 +224,6 @@
     let implAddr = await hre.upgrades.erc1967.getImplementationAddress(address);
     console.log(`upgrade success: ${contract.address}, adminAddr: ${adminAddr}, implAddr: ${implAddr}`);
     console.log(repeatString("-"))
->>>>>>> 4e72c014
 }
 
 async function contractAt(name, address, provider, options) {
