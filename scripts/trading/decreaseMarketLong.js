--- conflicted
+++ resolved
@@ -42,11 +42,7 @@
 
   console.log(`position: ${await positionManager.getPosition(trader.address, 0, true)}`)
 
-<<<<<<< HEAD
-  let orderId = await tradingRouter.ordersIndex();
-=======
-  let orderId = await orderManager.decreaseMarketOrdersIndex();
->>>>>>> 1e8a1cff
+  let orderId = await tradingRouter.decreaseMarketOrdersIndex();
   let request = {
     account: trader.address,
     pairIndex: 0,
@@ -62,11 +58,7 @@
   console.log(`balance of usdt: ${formatBalance(await usdt.balanceOf(router.address))}`);
 
   // execute
-<<<<<<< HEAD
-  let startIndex = await tradingRouter.ordersIndex();
-=======
-  let startIndex = await executor.decreaseMarketOrderStartIndex();
->>>>>>> 1e8a1cff
+  let startIndex = await tradingRouter.decreaseMarketOrdersIndex();
   console.log("startIndex:", startIndex);
   await executor.executeDecreaseOrder(orderId, 0);
   // await executor.executeDecreaseMarketOrders(orderId.add(1));
