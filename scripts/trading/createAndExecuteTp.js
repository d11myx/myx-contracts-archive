const { deployContract, contractAt, toChainLinkPrice} = require("../utils/helpers");
const { expandDecimals, formatBalance, getBlockTime} = require("../utils/utilities");
const {mintWETH, getConfig} = require("../utils/utils");
const hre = require("hardhat");

async function main() {
  console.log("\n createAndExecuteTp")

  const [user0, user1, user2, user3] = await hre.ethers.getSigners()

  console.log(`signers: ${user0.address} ${user1.address} ${user2.address} ${user3.address}`)

  let pairVault = await contractAt("PairVault", await getConfig("PairVault"));
  let tradingVault = await contractAt("TradingVault", await getConfig("TradingVault"));
  let tradingRouter = await contractAt("TradingRouter", await getConfig("TradingRouter"));
  let executeRouter = await contractAt("ExecuteRouter", await getConfig("ExecuteRouter"));
<<<<<<< HEAD
  let btcPriceFeed = await contractAt("PriceFeed", await getConfig("PriceFeed-BTC"));
=======
  let btcPriceFeed = await contractAt("MockPriceFeed", await getConfig("PriceFeed-BTC"));
>>>>>>> 25c253e0
  let fastPriceFeed = await contractAt("FastPriceFeed", await getConfig("FastPriceFeed"))

  // create
  let btc = await contractAt("Token", await getConfig("Token-BTC"))
  let usdt = await contractAt("Token", await getConfig("Token-USDT"))

  let orderId = 0

  await btcPriceFeed.setLatestAnswer(toChainLinkPrice(31000))
  await fastPriceFeed.connect(user1).setPrices([await getConfig("Token-BTC")],
    [expandDecimals(30950, 30)],
    await getBlockTime(await hre.ethers.provider) + 100)

  console.log(`order: ${await tradingRouter.decreaseLimitOrders(orderId)}`)
  console.log(`balance of usdt: ${formatBalance(await usdt.balanceOf(tradingRouter.address))}`);

  // execute
  await executeRouter.executeDecreaseOrder(orderId, 2);

  // create
  orderId = await tradingRouter.decreaseLimitOrdersIndex();
  let request = {
    account: user3.address,
    pairIndex: 0,
    isLong: true,
    tpPrice: expandDecimals(31000, 30),
    tp: expandDecimals(1, 18),
    slPrice: expandDecimals(29000, 30),
    sl: expandDecimals(0, 18)
  };
  await tradingRouter.connect(user3).createTpSl(request)

  // execute
  await executeRouter.executeDecreaseOrder(orderId, 2);
  // await executeRouter.executeDecreaseLimitOrders([orderId]);
  console.log(`position: ${await tradingVault.getPosition(user0.address, 0, true)}`)
  console.log(`btc balance of trading vault: ${formatBalance(await btc.balanceOf(tradingVault.address))}`);
  console.log(`usdt balance of trading vault: ${formatBalance(await usdt.balanceOf(tradingVault.address))}`);

  let vault = await pairVault.getVault(0);
  console.log(`total btc: ${formatBalance(vault.indexTotalAmount)} reserve of btc: ${formatBalance(vault.indexReservedAmount)}`);
  console.log(`total usdt: ${formatBalance(vault.stableTotalAmount)}  reserve of usdt: ${formatBalance(vault.stableReservedAmount)}`);

}

main()
  .then(() => process.exit(0))
  .catch(error => {
    console.error(error)
    process.exit(1)
  })<|MERGE_RESOLUTION|>--- conflicted
+++ resolved
@@ -14,11 +14,7 @@
   let tradingVault = await contractAt("TradingVault", await getConfig("TradingVault"));
   let tradingRouter = await contractAt("TradingRouter", await getConfig("TradingRouter"));
   let executeRouter = await contractAt("ExecuteRouter", await getConfig("ExecuteRouter"));
-<<<<<<< HEAD
-  let btcPriceFeed = await contractAt("PriceFeed", await getConfig("PriceFeed-BTC"));
-=======
   let btcPriceFeed = await contractAt("MockPriceFeed", await getConfig("PriceFeed-BTC"));
->>>>>>> 25c253e0
   let fastPriceFeed = await contractAt("FastPriceFeed", await getConfig("FastPriceFeed"))
 
   // create
