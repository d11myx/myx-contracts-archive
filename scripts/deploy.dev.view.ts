--- conflicted
+++ resolved
@@ -106,13 +106,35 @@
     // 风险准备金：10704332
 
     // console.log(await positionManager.longTracker(1));
-<<<<<<< HEAD
-=======
+
+    // for (let i = 0; i < 10000; i++) {
+    //     console.log(
+    //         `当前价格: `,
+    //         new Decimal(ethers.utils.formatUnits(await oraclePriceFeed.getPrice(btc.address), 30)).toFixed(5),
+    //     );
+    //     // @ts-ignore
+    //     console.log(`LP持仓方向: `, (await positionManager.getExposedPositions(1)) < 0 ? '多' : '空');
+    //     console.log(
+    //         `LP持仓价格: `,
+    //         new Decimal(ethers.utils.formatUnits((await pool.getVault(1)).averagePrice, 30)).toFixed(5),
+    //     );
+    //     console.log(
+    //         `LP盈亏: `,
+    //         new Decimal(
+    //             ethers.utils.formatUnits(
+    //                 await positionManager.lpProfit(1, usdt.address, await oraclePriceFeed.getPrice(btc.address)),
+    //                 6,
+    //             ),
+    //         ).toFixed(5),
+    //     );
+    //     console.log('------------------------------------------');
+    //     await sleep(1000);
+    // }
+    // console.log(await positionManager.longTracker(1));
     console.log(await usdt.mint('0xF9a83Ab2378aBE71005054816101d62c87Cc878F', ethers.utils.parseUnits('10000000', 6)));
 
     // console.log(await positionManager.getPosition('0x570fE75D0CF447997525Dd32B6afD6a211B2536E', 1, true));
     // console.log(await positionManager.getPositionKey('0x570fE75D0CF447997525Dd32B6afD6a211B2536E', 1, true));
->>>>>>> a68d9ec9
 
     // for (let i = 0; i < 10000; i++) {
     //     console.log(
