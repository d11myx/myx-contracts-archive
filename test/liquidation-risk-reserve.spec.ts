--- conflicted
+++ resolved
@@ -74,15 +74,9 @@
 
         const userBalanceBefore = await usdt.balanceOf(trader.address);
 
-<<<<<<< HEAD
         await liquidationLogic.connect(keeper.signer).liquidationPosition(positionKey);
         const positionAfter = await positionManager.getPositionByKey(positionKey);
         expect(positionAfter.positionAmount).to.be.eq(0);
-=======
-        await liquidationLogic.connect(keeper.signer).liquidationPosition(positionKey, 0, 0);
-        // const positionAfter = await positionManager.getPositionByKey(positionKey);
-        // expect(positionAfter.positionAmount).to.be.eq(0);
->>>>>>> 02a2474c
 
         const userBalanceAfter = await usdt.balanceOf(trader.address);
         expect(userBalanceBefore).to.be.eq(userBalanceAfter);
