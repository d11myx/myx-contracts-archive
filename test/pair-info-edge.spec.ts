--- conflicted
+++ resolved
@@ -8,62 +8,11 @@
 import { MARKET_NAME } from '../helpers/env';
 
 describe('PairInfo: Edge cases', () => {
-<<<<<<< HEAD
-  before('addPair', async () => {
-    const { pairInfo, usdt } = testEnv;
+    before('addPair', async () => {
+        const { pairInfo, usdt, pairLiquidity } = testEnv;
 
     const token = await deployMockToken('Test');
     const btcPair = loadReserveConfig(MARKET_NAME).PairsConfig['BTC'];
-
-    const pair = btcPair.pair;
-    pair.indexToken = token.address;
-    pair.stableToken = usdt.address;
-    const tradingConfig = btcPair.tradingConfig;
-    const tradingFeeConfig = btcPair.tradingFeeConfig;
-    const fundingFeeConfig = btcPair.fundingFeeConfig;
-
-    const countBefore = await pairInfo.pairsCount();
-    await waitForTx(await pairInfo.addPair(pair, tradingConfig, tradingFeeConfig, fundingFeeConfig));
-
-    const countAfter = await pairInfo.pairsCount();
-    expect(countAfter).to.be.eq(countBefore.add(1));
-  });
-
-  it('check pair info', async () => {
-    const { pairInfo, btc, usdt } = testEnv;
-
-    const pairIndex = 0;
-
-    expect(await pairInfo.pairs(pairIndex)).deep.be.eq(await pairInfo.getPair(pairIndex));
-    expect(await pairInfo.tradingConfigs(pairIndex)).deep.be.eq(await pairInfo.getTradingConfig(pairIndex));
-    expect(await pairInfo.tradingFeeConfigs(pairIndex)).deep.be.eq(await pairInfo.getTradingFeeConfig(pairIndex));
-    expect(await pairInfo.fundingFeeConfigs(pairIndex)).deep.be.eq(await pairInfo.getFundingFeeConfig(pairIndex));
-
-    const btcPair = loadReserveConfig(MARKET_NAME).PairsConfig['BTC'];
-    const pair = await pairInfo.getPair(pairIndex);
-    expect(pair.indexToken).to.be.eq(btc.address);
-    expect(pair.stableToken).to.be.eq(usdt.address);
-    expect(pair.enable).to.be.eq(btcPair.pair.enable);
-  });
-
-  describe('test updatePair', async () => {
-    it('unHandler updatePair should be reverted', async () => {
-      const {
-        pairInfo,
-        users: [unHandler],
-      } = testEnv;
-
-      const pairIndex = 0;
-      const pair = await pairInfo.getPair(pairIndex);
-      await expect(pairInfo.connect(unHandler.signer).updatePair(pairIndex, pair)).to.be.revertedWith(
-        'Handleable: forbidden',
-      );
-=======
-    before('addPair', async () => {
-        const { pairInfo, usdt, pairLiquidity } = testEnv;
-
-        const token = await deployMockToken('Test');
-        const btcPair = loadPairConfigs('USDT')['BTC'];
 
         const pair = btcPair.pair;
         pair.indexToken = token.address;
@@ -83,7 +32,6 @@
 
         const countAfter = await pairInfo.pairsCount();
         expect(countAfter).to.be.eq(countBefore.add(1));
->>>>>>> cc571c9a
     });
 
     it('check pair info', async () => {
@@ -96,12 +44,12 @@
         expect(await pairInfo.tradingFeeConfigs(pairIndex)).deep.be.eq(await pairInfo.getTradingFeeConfig(pairIndex));
         expect(await pairInfo.fundingFeeConfigs(pairIndex)).deep.be.eq(await pairInfo.getFundingFeeConfig(pairIndex));
 
-        const btcPair = loadPairConfigs('USDT')['BTC'];
-        const pair = await pairInfo.getPair(pairIndex);
-        expect(pair.indexToken).to.be.eq(btc.address);
-        expect(pair.stableToken).to.be.eq(usdt.address);
-        expect(pair.enable).to.be.eq(btcPair.pair.enable);
-    });
+    const btcPair = loadReserveConfig(MARKET_NAME).PairsConfig['BTC'];
+    const pair = await pairInfo.getPair(pairIndex);
+    expect(pair.indexToken).to.be.eq(btc.address);
+    expect(pair.stableToken).to.be.eq(usdt.address);
+    expect(pair.enable).to.be.eq(btcPair.pair.enable);
+  });
 
     describe('test updatePair', async () => {
         it('unHandler updatePair should be reverted', async () => {
