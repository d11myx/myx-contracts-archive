--- conflicted
+++ resolved
@@ -3,11 +3,8 @@
 import { getToken, MAX_UINT_AMOUNT } from '../helpers';
 import { ethers } from 'hardhat';
 import { expect } from 'chai';
-<<<<<<< HEAD
 import { mintAndApprove } from './helpers/misc';
-=======
 import { parseUnits } from 'ethers/lib/utils';
->>>>>>> 47ef72e9
 
 describe('Pool: Liquidity cases', () => {
     const pairIndex = 1;
