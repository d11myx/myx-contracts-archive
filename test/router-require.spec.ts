--- conflicted
+++ resolved
@@ -39,10 +39,6 @@
                 usdt,
                 router,
                 executor,
-<<<<<<< HEAD
-                positionManager,
-=======
->>>>>>> 4bad763c
                 orderManager,
             } = testEnv;
 
