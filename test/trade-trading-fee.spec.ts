import { newTestEnv, TestEnv } from './helpers/make-suite';
import { ethers } from 'hardhat';
import { increasePosition, decreasePosition, mintAndApprove, updateBTCPrice } from './helpers/misc';
import { expect } from './shared/expect';
<<<<<<< HEAD
import { TradeType, convertIndexAmountToStable } from '../helpers';
=======
import { TradeType, convertIndexAmountToStable, PERCENTAGE, PRICE_PRECISION, ZERO_ADDRESS } from '../helpers';
>>>>>>> 2910317c
import { BigNumber } from 'ethers';
import { TradingTypes } from '../types/contracts/core/Router';
import { PERCENTAGE, PRICE_PRECISION } from './helpers/constants';

describe('Trade: trading fee', () => {
    const pairIndex = 1;
    let testEnv: TestEnv;

    describe('open and close position', () => {
        before('add liquidity', async () => {
            testEnv = await newTestEnv();
            const {
                users: [depositor],
                usdt,
                btc,
                pool,
                router,
                oraclePriceFeed,
            } = testEnv;

            // add liquidity
            const indexAmount = ethers.utils.parseUnits('10000', await btc.decimals());
            const stableAmount = ethers.utils.parseUnits('300000000', await usdt.decimals());
            const pair = await pool.getPair(pairIndex);
            await mintAndApprove(testEnv, btc, indexAmount, depositor, router.address);
            await mintAndApprove(testEnv, usdt, stableAmount, depositor, router.address);

            await router
                .connect(depositor.signer)
                .addLiquidity(
                    pair.indexToken,
                    pair.stableToken,
                    indexAmount,
                    stableAmount,
                    [btc.address],
                    [
                        new ethers.utils.AbiCoder().encode(
                            ['uint256'],
                            [(await oraclePriceFeed.getPrice(btc.address)).div('10000000000000000000000')],
                        ),
                    ],
                    { value: 1 },
                );
        });

        it('user increase position, should pay trading fee', async () => {
            const {
                users: [trader],
                usdt,
                btc,
                router,
                positionManager,
                feeCollector,
            } = testEnv;

            const collateral = ethers.utils.parseUnits('30000', await usdt.decimals());
            const size = ethers.utils.parseUnits('30', await btc.decimals());
            const openPrice = ethers.utils.parseUnits('30000', 30);

            await mintAndApprove(testEnv, usdt, collateral, trader, router.address);
            const balanceBefore = await usdt.balanceOf(trader.address);

            expect(balanceBefore).to.be.eq(collateral);

            await increasePosition(testEnv, trader, pairIndex, collateral, openPrice, size, TradeType.MARKET, true);
            const position = await positionManager.getPosition(trader.address, pairIndex, true);
            const balanceAfter = await usdt.balanceOf(trader.address);

            expect(balanceAfter).to.be.eq('0');
            expect(position.positionAmount).to.be.eq(size);

            // trading fee
            const tradingFeeConfig = await feeCollector.getRegularTradingFeeTier(pairIndex);
            const indexToStableDelta = await convertIndexAmountToStable(
                btc,
                usdt,
                position.positionAmount.mul(openPrice).div(PRICE_PRECISION),
            );
            const tradingFee = indexToStableDelta.mul(tradingFeeConfig.takerFee).div(PERCENTAGE);

            expect(position.collateral).to.be.eq(balanceBefore.sub(tradingFee));
        });

        it('user decrease position, should pay trading fee', async () => {
            const {
                users: [trader],
                usdt,
                btc,
                positionManager,
                feeCollector,
            } = testEnv;

            const openPrice = ethers.utils.parseUnits('30000', 30);
            const position = await positionManager.getPosition(trader.address, pairIndex, true);

            // trading fee
            const tradingFeeConfig = await feeCollector.getRegularTradingFeeTier(pairIndex);
            const indexToStableDelta = await convertIndexAmountToStable(
                btc,
                usdt,
                position.positionAmount.mul(openPrice).div(PRICE_PRECISION),
            );
            const tradingFee = indexToStableDelta.mul(tradingFeeConfig.takerFee).div(PERCENTAGE);

            await decreasePosition(
                testEnv,
                trader,
                pairIndex,
                BigNumber.from(0),
                position.positionAmount,
                TradeType.MARKET,
                true,
            );
            const balanceAfter = await usdt.balanceOf(trader.address);

            expect(balanceAfter).to.be.eq(position.collateral.sub(tradingFee));
        });

        it('user partial liquidation, should pay trading fee form unrealized pnl', async () => {
            const {
                users: [, trader],
                usdt,
                btc,
                router,
                positionManager,
                pool,
                oraclePriceFeed,
                feeCollector,
            } = testEnv;

            const collateral = ethers.utils.parseUnits('30000', await usdt.decimals());
            const size = ethers.utils.parseUnits('30', await btc.decimals());
            const openPrice = ethers.utils.parseUnits('30000', 30);

            await mintAndApprove(testEnv, usdt, collateral, trader, router.address);
            const balanceBefore = await usdt.balanceOf(trader.address);

            expect(balanceBefore).to.be.eq(collateral);

            await increasePosition(testEnv, trader, pairIndex, collateral, openPrice, size, TradeType.MARKET, true);
            const positionBefore = await positionManager.getPosition(trader.address, pairIndex, true);
            const increaseBalanceAfter = await usdt.balanceOf(trader.address);

            expect(increaseBalanceAfter).to.be.eq('0');
            expect(positionBefore.positionAmount).to.be.eq(size);

            // trading fee
            const tradingFeeConfig = await feeCollector.getRegularTradingFeeTier(pairIndex);
            const indexToStableDeltaBefore = await convertIndexAmountToStable(
                btc,
                usdt,
                positionBefore.positionAmount.mul(openPrice).div(PRICE_PRECISION),
            );
            const tradingFeeBefore = indexToStableDeltaBefore.mul(tradingFeeConfig.takerFee).div(PERCENTAGE);

            expect(positionBefore.collateral).to.be.eq(balanceBefore.sub(tradingFeeBefore));

            // update btc price
            await updateBTCPrice(testEnv, '35000');

            const decreaseAmount = positionBefore.positionAmount.div(2);
            await decreasePosition(
                testEnv,
                trader,
                pairIndex,
                BigNumber.from(0),
                decreaseAmount,
                TradeType.MARKET,
                true,
            );
            const positionAfter = await positionManager.getPosition(trader.address, pairIndex, true);

            // pnl
            const pair = await pool.getPair(pairIndex);
            const oraclePrice = await oraclePriceFeed.getPrice(pair.indexToken);
            const indexToStableAmountAfter = await convertIndexAmountToStable(btc, usdt, decreaseAmount);
            const pnl = indexToStableAmountAfter
                .mul(oraclePrice.sub(positionAfter.averagePrice))
                .div('1000000000000000000000000000000');

            // trading fee
            const indexToStableDeltaAfter = await convertIndexAmountToStable(
                btc,
                usdt,
                decreaseAmount.mul(oraclePrice).div(PRICE_PRECISION),
            );
            const tradingFeeAfter = indexToStableDeltaAfter.mul(tradingFeeConfig.takerFee).div(PERCENTAGE);

            // totalSettlementAmount
            const totalSettlementAmount = pnl.sub(tradingFeeAfter);

            expect(positionAfter.collateral).to.be.eq(positionBefore.collateral.add(totalSettlementAmount.abs()));
        });

        it('user partial liquidation, should pay trading fee form collateral', async () => {
            const {
                users: [, , trader],
                usdt,
                btc,
                router,
                positionManager,
                feeCollector,
            } = testEnv;

            const collateral = ethers.utils.parseUnits('30000', await usdt.decimals());
            const size = ethers.utils.parseUnits('30', await btc.decimals());
            const openPrice = ethers.utils.parseUnits('35000', 30);

            await mintAndApprove(testEnv, usdt, collateral, trader, router.address);
            const balanceBefore = await usdt.balanceOf(trader.address);

            expect(balanceBefore).to.be.eq(collateral);

            await increasePosition(testEnv, trader, pairIndex, collateral, openPrice, size, TradeType.MARKET, true);
            const positionBefore = await positionManager.getPosition(trader.address, pairIndex, true);
            const increaseBalanceAfter = await usdt.balanceOf(trader.address);

            expect(increaseBalanceAfter).to.be.eq('0');
            expect(positionBefore.positionAmount).to.be.eq(size);

            // trading fee
            const tradingFeeConfig = await feeCollector.getRegularTradingFeeTier(pairIndex);
            const indexToStableDeltaBefore = await convertIndexAmountToStable(
                btc,
                usdt,
                positionBefore.positionAmount.mul(openPrice).div(PRICE_PRECISION),
            );
            const tradingFeeBefore = indexToStableDeltaBefore.mul(tradingFeeConfig.takerFee).div(PERCENTAGE);

            expect(positionBefore.collateral).to.be.eq(balanceBefore.sub(tradingFeeBefore));

            const decreaseAmount = positionBefore.positionAmount.div(2);
            await decreasePosition(
                testEnv,
                trader,
                pairIndex,
                BigNumber.from(0),
                decreaseAmount,
                TradeType.MARKET,
                true,
            );
            const positionAfter = await positionManager.getPosition(trader.address, pairIndex, true);
            const indexToStableDeltaAfter = await convertIndexAmountToStable(
                btc,
                usdt,
                decreaseAmount.mul(openPrice).div(PRICE_PRECISION),
            );
            const tradingFeeAfter = indexToStableDeltaAfter.mul(tradingFeeConfig.takerFee).div(PERCENTAGE);

            expect(positionAfter.collateral).to.be.eq(positionBefore.collateral.sub(tradingFeeAfter));
        });
    });

    describe('trading fee type', () => {
        before('add liquidity', async () => {
            testEnv = await newTestEnv();
            const {
                users: [depositor],
                usdt,
                btc,
                pool,
                router,
                oraclePriceFeed,
            } = testEnv;

            // add liquidity
            const indexAmount = ethers.utils.parseUnits('10000', await btc.decimals());
            const stableAmount = ethers.utils.parseUnits('300000000', await usdt.decimals());
            const pair = await pool.getPair(pairIndex);
            await mintAndApprove(testEnv, btc, indexAmount, depositor, router.address);
            await mintAndApprove(testEnv, usdt, stableAmount, depositor, router.address);

            await router
                .connect(depositor.signer)
                .addLiquidity(
                    pair.indexToken,
                    pair.stableToken,
                    indexAmount,
                    stableAmount,
                    [btc.address],
                    [
                        new ethers.utils.AbiCoder().encode(
                            ['uint256'],
                            [(await oraclePriceFeed.getPrice(btc.address)).div('10000000000000000000000')],
                        ),
                    ],
                    { value: 1 },
                );
        });

        it('long > short, user open long position pay taker trading fee', async () => {
            const {
                users: [trader, trader2],
                usdt,
                btc,
                router,
                positionManager,
                feeCollector,
            } = testEnv;

            const collateral = ethers.utils.parseUnits('30000', await usdt.decimals());
            const size = ethers.utils.parseUnits('10', await btc.decimals());
            const openPrice = ethers.utils.parseUnits('30000', 30);

            // init platform long position
            await mintAndApprove(testEnv, usdt, collateral, trader, router.address);
            await increasePosition(testEnv, trader, pairIndex, collateral, openPrice, size, TradeType.MARKET, true);

            // longTracker > shortTracker
            const longTracker = await positionManager.longTracker(pairIndex);
            const shortTracker = await positionManager.shortTracker(pairIndex);

            expect(longTracker).to.be.gt(shortTracker);

            // user open long
            await mintAndApprove(testEnv, usdt, collateral, trader2, router.address);
            const balanceBefore = await usdt.balanceOf(trader2.address);

            expect(balanceBefore).to.be.eq(collateral);

            await increasePosition(testEnv, trader2, pairIndex, collateral, openPrice, size, TradeType.MARKET, true);
            const position = await positionManager.getPosition(trader2.address, pairIndex, true);
            const balanceAfter = await usdt.balanceOf(trader2.address);

            expect(balanceAfter).to.be.eq('0');
            expect(position.positionAmount).to.be.eq(size);

            // taker trading fee
            const tradingFeeConfig = await feeCollector.getRegularTradingFeeTier(pairIndex);
            const indexToStableDelta = await convertIndexAmountToStable(
                btc,
                usdt,
                position.positionAmount.mul(openPrice).div(PRICE_PRECISION),
            );
            const tradingFee = indexToStableDelta.mul(tradingFeeConfig.takerFee).div(PERCENTAGE);

            expect(position.collateral).to.be.eq(balanceBefore.sub(tradingFee));
        });

        it('long > short, user open short position pay maker trading fee', async () => {
            const {
                users: [, trader2],
                usdt,
                btc,
                router,
                positionManager,
                feeCollector,
            } = testEnv;

            const collateral = ethers.utils.parseUnits('30000', await usdt.decimals());
            const size = ethers.utils.parseUnits('30', await btc.decimals());
            const openPrice = ethers.utils.parseUnits('30000', 30);

            // longTracker > shortTracker
            const longTracker = await positionManager.longTracker(pairIndex);
            const shortTracker = await positionManager.shortTracker(pairIndex);

            expect(longTracker).to.be.gt(shortTracker);

            // user open long
            await mintAndApprove(testEnv, usdt, collateral, trader2, router.address);
            const balanceBefore = await usdt.balanceOf(trader2.address);

            expect(balanceBefore).to.be.eq(collateral);

            await increasePosition(testEnv, trader2, pairIndex, collateral, openPrice, size, TradeType.MARKET, false);
            const position = await positionManager.getPosition(trader2.address, pairIndex, false);
            const balanceAfter = await usdt.balanceOf(trader2.address);

            expect(balanceAfter).to.be.eq('0');
            expect(position.positionAmount).to.be.eq(size);

            // maker trading fee
            const tradingFeeConfig = await feeCollector.getRegularTradingFeeTier(pairIndex);
            const indexToStableDeltaBefore = await convertIndexAmountToStable(
                btc,
                usdt,
                position.positionAmount.mul(openPrice).div(PRICE_PRECISION),
            );
            const tradingFee = indexToStableDeltaBefore.mul(tradingFeeConfig.makerFee).div(PERCENTAGE);

            expect(position.collateral).to.be.eq(balanceBefore.sub(tradingFee));
        });

        it('long < short, user open short position pay taker trading fee', async () => {
            const {
                users: [, , trader2],
                usdt,
                btc,
                router,
                positionManager,
                feeCollector,
            } = testEnv;

            const collateral = ethers.utils.parseUnits('30000', await usdt.decimals());
            const size = ethers.utils.parseUnits('20', await btc.decimals());
            const openPrice = ethers.utils.parseUnits('30000', 30);

            // longTracker < shortTracker
            const longTracker = await positionManager.longTracker(pairIndex);
            const shortTracker = await positionManager.shortTracker(pairIndex);

            expect(longTracker).to.be.lt(shortTracker);

            // user open short
            await mintAndApprove(testEnv, usdt, collateral, trader2, router.address);
            const balanceBefore = await usdt.balanceOf(trader2.address);

            expect(balanceBefore).to.be.eq(collateral);

            await increasePosition(testEnv, trader2, pairIndex, collateral, openPrice, size, TradeType.MARKET, false);
            const position = await positionManager.getPosition(trader2.address, pairIndex, false);
            const balanceAfter = await usdt.balanceOf(trader2.address);

            expect(balanceAfter).to.be.eq('0');
            expect(position.positionAmount).to.be.eq(size);

            // taker trading fee
            const tradingFeeConfig = await feeCollector.getRegularTradingFeeTier(pairIndex);
            const indexToStableDelta = await convertIndexAmountToStable(
                btc,
                usdt,
                position.positionAmount.mul(openPrice).div(PRICE_PRECISION),
            );
            const tradingFee = indexToStableDelta.mul(tradingFeeConfig.takerFee).div(PERCENTAGE);

            expect(position.collateral).to.be.eq(balanceBefore.sub(tradingFee));
        });

        it('long < short, user open long position pay maker trading fee', async () => {
            const {
                users: [, , trader2],
                usdt,
                btc,
                router,
                positionManager,
                feeCollector,
            } = testEnv;

            const collateral = ethers.utils.parseUnits('30000', await usdt.decimals());
            const size = ethers.utils.parseUnits('20', await btc.decimals());
            const openPrice = ethers.utils.parseUnits('30000', 30);

            // longTracker < shortTracker
            const longTracker = await positionManager.longTracker(pairIndex);
            const shortTracker = await positionManager.shortTracker(pairIndex);

            expect(longTracker).to.be.lt(shortTracker);

            // user open short
            await mintAndApprove(testEnv, usdt, collateral, trader2, router.address);
            const balanceBefore = await usdt.balanceOf(trader2.address);

            expect(balanceBefore).to.be.eq(collateral);

            await increasePosition(testEnv, trader2, pairIndex, collateral, openPrice, size, TradeType.MARKET, true);
            const position = await positionManager.getPosition(trader2.address, pairIndex, true);
            const balanceAfter = await usdt.balanceOf(trader2.address);

            expect(balanceAfter).to.be.eq('0');
            expect(position.positionAmount).to.be.eq(size);

            // taker trading fee
            const tradingFeeConfig = await feeCollector.getRegularTradingFeeTier(pairIndex);
            const indexToStableDelta = await convertIndexAmountToStable(
                btc,
                usdt,
                position.positionAmount.mul(openPrice).div(PRICE_PRECISION),
            );
            const tradingFee = indexToStableDelta.mul(tradingFeeConfig.makerFee).div(PERCENTAGE);

            expect(position.collateral).to.be.eq(balanceBefore.sub(tradingFee));
        });
    });

    describe('distribute trading fee', () => {
        before('add liquidity', async () => {
            testEnv = await newTestEnv();
            const {
                users: [depositor],
                usdt,
                btc,
                pool,
                router,
                oraclePriceFeed,
            } = testEnv;

            // add liquidity
            const indexAmount = ethers.utils.parseUnits('10000', await btc.decimals());
            const stableAmount = ethers.utils.parseUnits('300000000', await usdt.decimals());
            const pair = await pool.getPair(pairIndex);
            await mintAndApprove(testEnv, btc, indexAmount, depositor, router.address);
            await mintAndApprove(testEnv, usdt, stableAmount, depositor, router.address);

            await router
                .connect(depositor.signer)
                .addLiquidity(
                    pair.indexToken,
                    pair.stableToken,
                    indexAmount,
                    stableAmount,
                    [btc.address],
                    [
                        new ethers.utils.AbiCoder().encode(
                            ['uint256'],
                            [(await oraclePriceFeed.getPrice(btc.address)).div('10000000000000000000000')],
                        ),
                    ],
                    { value: 1 },
                );
        });

        it('should distribute trading fee', async () => {
            const {
                users: [trader],
                usdt,
                btc,
                router,
                positionManager,
                feeCollector,
                pool,
            } = testEnv;

            const collateral = ethers.utils.parseUnits('30000', await usdt.decimals());
            const size = ethers.utils.parseUnits('30', await btc.decimals());
            const openPrice = ethers.utils.parseUnits('30000', 30);

            // user open long
            await mintAndApprove(testEnv, usdt, collateral, trader, router.address);
            const balanceBefore = await usdt.balanceOf(trader.address);

            expect(balanceBefore).to.be.eq(collateral);

            await increasePosition(testEnv, trader, pairIndex, collateral, openPrice, size, TradeType.MARKET, true);
            const position = await positionManager.getPosition(trader.address, pairIndex, true);
            const balanceAfter = await usdt.balanceOf(trader.address);

            expect(balanceAfter).to.be.eq('0');
            expect(position.positionAmount).to.be.eq(size);

            // taker trading fee
            const regularTradingFeeConfig = await feeCollector.getRegularTradingFeeTier(pairIndex);
            const indexToStableDelta = await convertIndexAmountToStable(
                btc,
                usdt,
                position.positionAmount.mul(openPrice).div(PRICE_PRECISION),
            );
            const tradingFee = indexToStableDelta.mul(regularTradingFeeConfig.takerFee).div(PERCENTAGE);

            expect(position.collateral).to.be.eq(balanceBefore.sub(tradingFee));

            // tier fee
            const tierLevel = 0;
            const tierFee = tradingFee.mul(tierLevel).div(PERCENTAGE);

            // referral fee
            const referenceRate = 0;
            const surplusFee = tradingFee.sub(tierFee);
            const referralsFee = surplusFee.mul(referenceRate).div(PERCENTAGE);

            // keeper fee
            const tradingFeeConfig = await pool.getTradingFeeConfig(pairIndex);
            const keeperFee = surplusFee.mul(tradingFeeConfig.keeperFeeDistributeP).div(PERCENTAGE);

            // lp fee
            const lpFee = surplusFee.mul(tradingFeeConfig.lpFeeDistributeP).div(PERCENTAGE);

            // staking fee
            const stakingFee = surplusFee.mul(tradingFeeConfig.stakingFeeDistributeP).div(PERCENTAGE);

            // treasury fee
            const distributorAmount = surplusFee.sub(referralsFee).sub(lpFee).sub(keeperFee).sub(stakingFee);
            const treasuryFee = distributorAmount.add(referralsFee);

            expect(tradingFee).to.be.eq(
                tierFee.add(referralsFee).add(keeperFee).add(lpFee).add(stakingFee).add(treasuryFee),
            );
        });
    });

    describe('tier trading fee', () => {
        before('add liquidity', async () => {
            testEnv = await newTestEnv();
            const {
                users: [depositor],
                usdt,
                btc,
                pool,
                router,
                feeCollector,
                oraclePriceFeed,
            } = testEnv;

            // add liquidity
            const indexAmount = ethers.utils.parseUnits('10000', await btc.decimals());
            const stableAmount = ethers.utils.parseUnits('300000000', await usdt.decimals());
            const pair = await pool.getPair(pairIndex);
            await mintAndApprove(testEnv, btc, indexAmount, depositor, router.address);
            await mintAndApprove(testEnv, usdt, stableAmount, depositor, router.address);

            await router
                .connect(depositor.signer)
                // .addLiquidity(pair.indexToken, pair.stableToken, indexAmount, stableAmount);
                .addLiquidity(
                    pair.indexToken,
                    pair.stableToken,
                    indexAmount,
                    stableAmount,
                    [btc.address],
                    [
                        new ethers.utils.AbiCoder().encode(
                            ['uint256'],
                            [(await oraclePriceFeed.getPrice(btc.address)).div('10000000000000000000000')],
                        ),
                    ],
                    { value: 1 },
                );

            // config levels
            await feeCollector.updateTradingFeeTier(pairIndex, 1, { takerFee: 50000, makerFee: 50000 });
            await feeCollector.updateTradingFeeTier(pairIndex, 2, { takerFee: 46000, makerFee: 46000 });
            await feeCollector.updateTradingFeeTier(pairIndex, 3, { takerFee: 43000, makerFee: 43000 });
            await feeCollector.updateTradingFeeTier(pairIndex, 4, { takerFee: 40000, makerFee: 40000 });
            await feeCollector.updateTradingFeeTier(pairIndex, 5, { takerFee: 35000, makerFee: 35000 });
            await feeCollector.updateTradingFeeTier(pairIndex, 6, { takerFee: 30000, makerFee: 30000 });
        });

        it('should received tier trading fee', async () => {
            const {
                users: [trader, trader2, trader3, trader4, trader5, trader6],
                usdt,
                btc,
                router,
                positionManager,
                orderManager,
                pool,
                keeper,
                feeCollector,
                executor,
                indexPriceFeed,
                oraclePriceFeed,
            } = testEnv;

            const tier6 = 0;
            const tier1 = 1;
            const tier2 = 2;
            const tier3 = 3;
            const tier4 = 4;
            const tier5 = 5;
            const collateral = ethers.utils.parseUnits('30000', await usdt.decimals());
            const sizeAmount = ethers.utils.parseUnits('30', await btc.decimals());
            const openPrice = ethers.utils.parseUnits('30000', 30);

            // tier = 1
            await mintAndApprove(testEnv, usdt, collateral, trader2, router.address);
            const trader2BalanceBefore = await usdt.balanceOf(trader2.address);

            expect(trader2BalanceBefore).to.be.eq(collateral);

            const increasePositionRequest2: TradingTypes.IncreasePositionRequestStruct = {
                account: trader2.address,
                pairIndex,
                tradeType: TradeType.MARKET,
                collateral,
                openPrice,
                isLong: true,
                sizeAmount,
                maxSlippage: 0,
            };

            let orderId = await orderManager.ordersIndex();
            await router.connect(trader2.signer).createIncreaseOrder(increasePositionRequest2);
            await executor.connect(keeper.signer).setPricesAndExecuteIncreaseMarketOrders(
                [btc.address],
                [await indexPriceFeed.getPrice(btc.address)],
                [
                    new ethers.utils.AbiCoder().encode(
                        ['uint256'],
                        [(await oraclePriceFeed.getPrice(btc.address)).div('10000000000000000000000')],
                    ),
                ],
                [
                    {
                        orderId: orderId,
                        tier: tier1,
                        referralsRatio: 0,
                        referralUserRatio: 0,
                        referralOwner: ZERO_ADDRESS,
                    },
                ],
                { value: 1 },
            );
            const trader2Position = await positionManager.getPosition(trader2.address, pairIndex, true);
            const trader2BalanceAfter = await usdt.balanceOf(trader.address);

            expect(trader2BalanceAfter).to.be.eq('0');
            expect(trader2Position.positionAmount).to.be.eq(sizeAmount);

            // tier = 2
            await mintAndApprove(testEnv, usdt, collateral, trader3, router.address);
            const trader3BalanceBefore = await usdt.balanceOf(trader3.address);

            expect(trader3BalanceBefore).to.be.eq(collateral);

            const increasePositionRequest3: TradingTypes.IncreasePositionRequestStruct = {
                account: trader3.address,
                pairIndex,
                tradeType: TradeType.MARKET,
                collateral,
                openPrice,
                isLong: true,
                sizeAmount,
                maxSlippage: 0,
            };

            orderId = await orderManager.ordersIndex();
            await router.connect(trader3.signer).createIncreaseOrder(increasePositionRequest3);
            await executor.connect(keeper.signer).setPricesAndExecuteIncreaseMarketOrders(
                [btc.address],
                [await indexPriceFeed.getPrice(btc.address)],
                [
                    new ethers.utils.AbiCoder().encode(
                        ['uint256'],
                        [(await oraclePriceFeed.getPrice(btc.address)).div('10000000000000000000000')],
                    ),
                ],
                [
                    {
                        orderId: orderId,
                        tier: tier2,
                        referralsRatio: 0,
                        referralUserRatio: 0,
                        referralOwner: ZERO_ADDRESS,
                    },
                ],
                { value: 1 },
            );
            const trader3Position = await positionManager.getPosition(trader3.address, pairIndex, true);
            const trader3BalanceAfter = await usdt.balanceOf(trader3.address);

            expect(trader3BalanceAfter).to.be.eq('0');
            expect(trader3Position.positionAmount).to.be.eq(sizeAmount);

            // tier = 3
            await mintAndApprove(testEnv, usdt, collateral, trader4, router.address);
            const trader4BalanceBefore = await usdt.balanceOf(trader4.address);

            expect(trader4BalanceBefore).to.be.eq(collateral);

            const increasePositionRequest4: TradingTypes.IncreasePositionRequestStruct = {
                account: trader4.address,
                pairIndex,
                tradeType: TradeType.MARKET,
                collateral,
                openPrice,
                isLong: true,
                sizeAmount,
                maxSlippage: 0,
            };

            orderId = await orderManager.ordersIndex();
            await router.connect(trader4.signer).createIncreaseOrder(increasePositionRequest4);
            await executor.connect(keeper.signer).setPricesAndExecuteIncreaseMarketOrders(
                [btc.address],
                [await indexPriceFeed.getPrice(btc.address)],
                [
                    new ethers.utils.AbiCoder().encode(
                        ['uint256'],
                        [(await oraclePriceFeed.getPrice(btc.address)).div('10000000000000000000000')],
                    ),
                ],
                [
                    {
                        orderId: orderId,
                        tier: tier3,
                        referralsRatio: 0,
                        referralUserRatio: 0,
                        referralOwner: ZERO_ADDRESS,
                    },
                ],
                { value: 1 },
            );
            const trader4Position = await positionManager.getPosition(trader4.address, pairIndex, true);
            const trader4BalanceAfter = await usdt.balanceOf(trader4.address);

            expect(trader4BalanceAfter).to.be.eq('0');
            expect(trader4Position.positionAmount).to.be.eq(sizeAmount);

            // tier = 4
            await mintAndApprove(testEnv, usdt, collateral, trader5, router.address);
            const trader5BalanceBefore = await usdt.balanceOf(trader5.address);

            expect(trader5BalanceBefore).to.be.eq(collateral);

            const increasePositionRequest5: TradingTypes.IncreasePositionRequestStruct = {
                account: trader5.address,
                pairIndex,
                tradeType: TradeType.MARKET,
                collateral,
                openPrice,
                isLong: true,
                sizeAmount,
                maxSlippage: 0,
            };

            orderId = await orderManager.ordersIndex();
            await router.connect(trader5.signer).createIncreaseOrder(increasePositionRequest5);
            await executor.connect(keeper.signer).setPricesAndExecuteIncreaseMarketOrders(
                [btc.address],
                [await indexPriceFeed.getPrice(btc.address)],
                [
                    new ethers.utils.AbiCoder().encode(
                        ['uint256'],
                        [(await oraclePriceFeed.getPrice(btc.address)).div('10000000000000000000000')],
                    ),
                ],
                [
                    {
                        orderId: orderId,
                        tier: tier4,
                        referralsRatio: 0,
                        referralUserRatio: 0,
                        referralOwner: ZERO_ADDRESS,
                    },
                ],
                { value: 1 },
            );
            const trader5Position = await positionManager.getPosition(trader5.address, pairIndex, true);
            const trader5BalanceAfter = await usdt.balanceOf(trader5.address);

            expect(trader5BalanceAfter).to.be.eq('0');
            expect(trader5Position.positionAmount).to.be.eq(sizeAmount);

            // tier = 5
            await mintAndApprove(testEnv, usdt, collateral, trader6, router.address);
            const trader6BalanceBefore = await usdt.balanceOf(trader6.address);

            expect(trader6BalanceBefore).to.be.eq(collateral);

            const increasePositionRequest6: TradingTypes.IncreasePositionRequestStruct = {
                account: trader6.address,
                pairIndex,
                tradeType: TradeType.MARKET,
                collateral,
                openPrice,
                isLong: true,
                sizeAmount,
                maxSlippage: 0,
            };

            orderId = await orderManager.ordersIndex();
            await router.connect(trader6.signer).createIncreaseOrder(increasePositionRequest6);
            await executor.connect(keeper.signer).setPricesAndExecuteIncreaseMarketOrders(
                [btc.address],
                [await indexPriceFeed.getPrice(btc.address)],
                [
                    new ethers.utils.AbiCoder().encode(
                        ['uint256'],
                        [(await oraclePriceFeed.getPrice(btc.address)).div('10000000000000000000000')],
                    ),
                ],
                [
                    {
                        orderId: orderId,
                        tier: tier5,
                        referralsRatio: 0,
                        referralUserRatio: 0,
                        referralOwner: ZERO_ADDRESS,
                    },
                ],
                { value: 1 },
            );
            const trader6Position = await positionManager.getPosition(trader6.address, pairIndex, true);
            const trader6BalanceAfter = await usdt.balanceOf(trader6.address);

            expect(trader6BalanceAfter).to.be.eq('0');
            expect(trader6Position.positionAmount).to.be.eq(sizeAmount);

            // tier = 6
            await mintAndApprove(testEnv, usdt, collateral, trader, router.address);
            const traderBalanceBefore = await usdt.balanceOf(trader.address);

            expect(traderBalanceBefore).to.be.eq(collateral);

            const increasePositionRequest: TradingTypes.IncreasePositionRequestStruct = {
                account: trader.address,
                pairIndex,
                tradeType: TradeType.MARKET,
                collateral,
                openPrice,
                isLong: true,
                sizeAmount,
                maxSlippage: 0,
            };

            orderId = await orderManager.ordersIndex();
            await router.connect(trader.signer).createIncreaseOrder(increasePositionRequest);
            await executor.connect(keeper.signer).setPricesAndExecuteIncreaseMarketOrders(
                [btc.address],
                [await indexPriceFeed.getPrice(btc.address)],
                [
                    new ethers.utils.AbiCoder().encode(
                        ['uint256'],
                        [(await oraclePriceFeed.getPrice(btc.address)).div('10000000000000000000000')],
                    ),
                ],
                [
                    {
                        orderId: orderId,
                        tier: tier6,
                        referralsRatio: 0,
                        referralUserRatio: 0,
                        referralOwner: ZERO_ADDRESS,
                    },
                ],
                { value: 1 },
            );
            const traderPosition = await positionManager.getPosition(trader.address, pairIndex, true);
            const traderBalanceAfter = await usdt.balanceOf(trader.address);

            expect(traderBalanceAfter).to.be.eq('0');
            expect(traderPosition.positionAmount).to.be.eq(sizeAmount);

            // long > short
            const longTracker = await positionManager.longTracker(pairIndex);
            const shortTracker = await positionManager.shortTracker(pairIndex);

            expect(longTracker).to.be.gt(shortTracker);

            // trader trading fee
            const tradingFeeConfig = await feeCollector.getRegularTradingFeeTier(pairIndex);
            const traderIndexToStableDelta = await convertIndexAmountToStable(
                btc,
                usdt,
                traderPosition.positionAmount.mul(openPrice).div(PRICE_PRECISION),
            );
            const traderTradingFee = traderIndexToStableDelta.mul(tradingFeeConfig.takerFee).div(PERCENTAGE);

            expect(traderPosition.collateral).to.be.eq(traderBalanceBefore.sub(traderTradingFee));

            // trader2 trading fee
            const trader2IndexToStableDelta = await convertIndexAmountToStable(
                btc,
                usdt,
                trader2Position.positionAmount.mul(openPrice).div(PRICE_PRECISION),
            );
            const trader2TradingFee = trader2IndexToStableDelta.mul(tradingFeeConfig.takerFee).div(PERCENTAGE);

            expect(trader2Position.collateral).to.be.eq(trader2BalanceBefore.sub(trader2TradingFee));

            // trader3 trading fee
            const trader3IndexToStableDelta = await convertIndexAmountToStable(
                btc,
                usdt,
                trader3Position.positionAmount.mul(openPrice).div(PRICE_PRECISION),
            );
            const trader3TradingFee = trader3IndexToStableDelta.mul(tradingFeeConfig.takerFee).div(PERCENTAGE);

            expect(trader3Position.collateral).to.be.eq(trader3BalanceBefore.sub(trader3TradingFee));

            // trader4 trading fee
            const trader4IndexToStableDelta = await convertIndexAmountToStable(
                btc,
                usdt,
                trader4Position.positionAmount.mul(openPrice).div(PRICE_PRECISION),
            );
            const trader4TradingFee = trader4IndexToStableDelta.mul(tradingFeeConfig.takerFee).div(PERCENTAGE);

            expect(trader4Position.collateral).to.be.eq(trader4BalanceBefore.sub(trader4TradingFee));

            // trader5 trading fee
            const trader5IndexToStableDelta = await convertIndexAmountToStable(
                btc,
                usdt,
                trader5Position.positionAmount.mul(openPrice).div(PRICE_PRECISION),
            );
            const trader5TradingFee = trader5IndexToStableDelta.mul(tradingFeeConfig.takerFee).div(PERCENTAGE);

            expect(trader5Position.collateral).to.be.eq(trader5BalanceBefore.sub(trader5TradingFee));

            // trader6 trading fee
            const trader6IndexToStableDelta = await convertIndexAmountToStable(
                btc,
                usdt,
                trader6Position.positionAmount.mul(openPrice).div(PRICE_PRECISION),
            );
            const trader6TradingFee = trader6IndexToStableDelta.mul(tradingFeeConfig.takerFee).div(PERCENTAGE);

            expect(trader6Position.collateral).to.be.eq(trader6BalanceBefore.sub(trader6TradingFee));

            // tier1 fee
            let tradingFeeTier = await feeCollector.getTradingFeeTier(pairIndex, tier1);
            const tier1Fee = trader2TradingFee.sub(
                trader2IndexToStableDelta.mul(tradingFeeTier.takerFee).div(PERCENTAGE),
            );

            // tier2 fee
            tradingFeeTier = await feeCollector.getTradingFeeTier(pairIndex, tier2);
            const tier2Fee = trader3TradingFee.sub(
                trader3IndexToStableDelta.mul(tradingFeeTier.takerFee).div(PERCENTAGE),
            );

            // tier3 fee
            tradingFeeTier = await feeCollector.getTradingFeeTier(pairIndex, tier3);
            const tier3Fee = trader4TradingFee.sub(
                trader4IndexToStableDelta.mul(tradingFeeTier.takerFee).div(PERCENTAGE),
            );

            // tier4 fee
            tradingFeeTier = await feeCollector.getTradingFeeTier(pairIndex, tier4);
            const tier4Fee = trader5TradingFee.sub(
                trader5IndexToStableDelta.mul(tradingFeeTier.takerFee).div(PERCENTAGE),
            );

            // tier5 fee
            tradingFeeTier = await feeCollector.getTradingFeeTier(pairIndex, tier5);
            const tier5Fee = trader6TradingFee.sub(
                trader6IndexToStableDelta.mul(tradingFeeTier.takerFee).div(PERCENTAGE),
            );

            // tier6 fee
            tradingFeeTier = await feeCollector.getTradingFeeTier(pairIndex, tier6);
            const tier6Fee = traderTradingFee.sub(
                traderIndexToStableDelta.mul(tradingFeeTier.takerFee).div(PERCENTAGE),
            );

            const traderTierFee = await feeCollector.userTradingFee(trader.address);
            const trader2TierFee = await feeCollector.userTradingFee(trader2.address);
            const trader3TierFee = await feeCollector.userTradingFee(trader3.address);
            const trader4TierFee = await feeCollector.userTradingFee(trader4.address);
            const trader5TierFee = await feeCollector.userTradingFee(trader5.address);
            const trader6TierFee = await feeCollector.userTradingFee(trader6.address);

            expect(tier1Fee).to.be.eq(trader2TierFee);
            expect(tier2Fee).to.be.eq(trader3TierFee);
            expect(tier3Fee).to.be.eq(trader4TierFee);
            expect(tier4Fee).to.be.eq(trader5TierFee);
            expect(tier5Fee).to.be.eq(trader6TierFee);
            expect(tier6Fee).to.be.eq(traderTierFee);
        });

        it('claim trading fee', async () => {
            const {
                users: [trader, trader2, trader3, trader4, trader5, trader6, poolAdmin],
                usdt,
                btc,
                positionManager,
                keeper,
                roleManager,
                feeCollector,
                pool,
                oraclePriceFeed,
            } = testEnv;

            const tier6 = 0;
            const tier1 = 1;
            const tier2 = 2;
            const tier3 = 3;
            const tier4 = 4;
            const tier5 = 5;

            const pair = await pool.getPair(pairIndex);
            const price = await oraclePriceFeed.getPrice(pair.indexToken);

            // user position
            const traderPosition = await positionManager.getPosition(trader.address, pairIndex, true);
            const trader2Position = await positionManager.getPosition(trader2.address, pairIndex, true);
            const trader3Position = await positionManager.getPosition(trader3.address, pairIndex, true);
            const trader4Position = await positionManager.getPosition(trader4.address, pairIndex, true);
            const trader5Position = await positionManager.getPosition(trader5.address, pairIndex, true);
            const trader6Position = await positionManager.getPosition(trader6.address, pairIndex, true);

            // before balance
            const keeperBalanceBefore = await usdt.balanceOf(keeper.address);
            const traderBalanceBefore = await usdt.balanceOf(trader.address);
            const trader2BalanceBefore = await usdt.balanceOf(trader2.address);
            const trader3BalanceBefore = await usdt.balanceOf(trader3.address);
            const trader4BalanceBefore = await usdt.balanceOf(trader4.address);
            const trader5BalanceBefore = await usdt.balanceOf(trader5.address);
            const trader6BalanceBefore = await usdt.balanceOf(trader6.address);
            const poolAdminBalanceBefore = await usdt.balanceOf(poolAdmin.address);

            // trader trading fee
            const regularTradingFeeConfig = await feeCollector.getRegularTradingFeeTier(pairIndex);
            const traderIndexToStableDelta = await convertIndexAmountToStable(
                btc,
                usdt,
                traderPosition.positionAmount.mul(price).div(PRICE_PRECISION),
            );
            const traderTradingFee = traderIndexToStableDelta.mul(regularTradingFeeConfig.takerFee).div(PERCENTAGE);

            // trader2 trading fee
            const trader2IndexToStableDelta = await convertIndexAmountToStable(
                btc,
                usdt,
                trader2Position.positionAmount.mul(price).div(PRICE_PRECISION),
            );
            const trader2TradingFee = trader2IndexToStableDelta.mul(regularTradingFeeConfig.takerFee).div(PERCENTAGE);

            // trader3 trading fee
            const trader3IndexToStableDelta = await convertIndexAmountToStable(
                btc,
                usdt,
                trader3Position.positionAmount.mul(price).div(PRICE_PRECISION),
            );
            const trader3TradingFee = trader3IndexToStableDelta.mul(regularTradingFeeConfig.takerFee).div(PERCENTAGE);

            // trader4 trading fee
            const trader4IndexToStableDelta = await convertIndexAmountToStable(
                btc,
                usdt,
                trader4Position.positionAmount.mul(price).div(PRICE_PRECISION),
            );
            const trader4TradingFee = trader4IndexToStableDelta.mul(regularTradingFeeConfig.takerFee).div(PERCENTAGE);

            // trader5 trading fee
            const trader5IndexToStableDelta = await convertIndexAmountToStable(
                btc,
                usdt,
                trader5Position.positionAmount.mul(price).div(PRICE_PRECISION),
            );
            const trader5TradingFee = trader5IndexToStableDelta.mul(regularTradingFeeConfig.takerFee).div(PERCENTAGE);

            // trader6 trading fee
            const trader6IndexToStableDelta = await convertIndexAmountToStable(
                btc,
                usdt,
                trader6Position.positionAmount.mul(price).div(PRICE_PRECISION),
            );
            const trader6TradingFee = trader6IndexToStableDelta.mul(regularTradingFeeConfig.takerFee).div(PERCENTAGE);

            // tier1 fee
            let tradingFeeTier = await feeCollector.getTradingFeeTier(pairIndex, tier1);
            const tier1Fee = trader2TradingFee.sub(
                trader2IndexToStableDelta.mul(tradingFeeTier.takerFee).div(PERCENTAGE),
            );

            // tier2 fee
            tradingFeeTier = await feeCollector.getTradingFeeTier(pairIndex, tier2);
            const tier2Fee = trader3TradingFee.sub(
                trader3IndexToStableDelta.mul(tradingFeeTier.takerFee).div(PERCENTAGE),
            );

            // tier3 fee
            tradingFeeTier = await feeCollector.getTradingFeeTier(pairIndex, tier3);
            const tier3Fee = trader4TradingFee.sub(
                trader4IndexToStableDelta.mul(tradingFeeTier.takerFee).div(PERCENTAGE),
            );

            // tier4 fee
            tradingFeeTier = await feeCollector.getTradingFeeTier(pairIndex, tier4);
            const tier4Fee = trader5TradingFee.sub(
                trader5IndexToStableDelta.mul(tradingFeeTier.takerFee).div(PERCENTAGE),
            );

            // tier5 fee
            tradingFeeTier = await feeCollector.getTradingFeeTier(pairIndex, tier5);
            const tier5Fee = trader6TradingFee.sub(
                trader6IndexToStableDelta.mul(tradingFeeTier.takerFee).div(PERCENTAGE),
            );

            // tier6 fee
            tradingFeeTier = await feeCollector.getTradingFeeTier(pairIndex, tier6);
            const tier6Fee = traderTradingFee.sub(
                traderIndexToStableDelta.mul(tradingFeeTier.takerFee).div(PERCENTAGE),
            );

            // keeper fee
            const tradingFeeConfig = await pool.getTradingFeeConfig(pairIndex);
            const trader2SurplusFee = trader2TradingFee.sub(tier1Fee);
            const trader3SurplusFee = trader3TradingFee.sub(tier2Fee);
            const trader4SurplusFee = trader4TradingFee.sub(tier3Fee);
            const trader5SurplusFee = trader5TradingFee.sub(tier4Fee);
            const trader6SurplusFee = trader6TradingFee.sub(tier5Fee);
            const traderSurplusFee = traderTradingFee.sub(tier6Fee);
            const traderKeeperFee = traderSurplusFee.mul(tradingFeeConfig.keeperFeeDistributeP).div(PERCENTAGE);
            const trader2KeeperFee = trader2SurplusFee.mul(tradingFeeConfig.keeperFeeDistributeP).div(PERCENTAGE);
            const trader3KeeperFee = trader3SurplusFee.mul(tradingFeeConfig.keeperFeeDistributeP).div(PERCENTAGE);
            const trader4KeeperFee = trader4SurplusFee.mul(tradingFeeConfig.keeperFeeDistributeP).div(PERCENTAGE);
            const trader5KeeperFee = trader5SurplusFee.mul(tradingFeeConfig.keeperFeeDistributeP).div(PERCENTAGE);
            const trader6KeeperFee = trader6SurplusFee.mul(tradingFeeConfig.keeperFeeDistributeP).div(PERCENTAGE);

            // referral fee
            const referenceRate = 0;
            const traderReferralsFee = traderSurplusFee.mul(referenceRate).div(PERCENTAGE);
            const trader2ReferralsFee = trader2SurplusFee.mul(referenceRate).div(PERCENTAGE);
            const trader3ReferralsFee = trader3SurplusFee.mul(referenceRate).div(PERCENTAGE);
            const trader4ReferralsFee = trader4SurplusFee.mul(referenceRate).div(PERCENTAGE);
            const trader5ReferralsFee = trader5SurplusFee.mul(referenceRate).div(PERCENTAGE);
            const trader6ReferralsFee = trader6SurplusFee.mul(referenceRate).div(PERCENTAGE);

            // lp fee
            const traderLpFee = traderSurplusFee.mul(tradingFeeConfig.lpFeeDistributeP).div(PERCENTAGE);
            const trader2LpFee = trader2SurplusFee.mul(tradingFeeConfig.lpFeeDistributeP).div(PERCENTAGE);
            const trader3LpFee = trader3SurplusFee.mul(tradingFeeConfig.lpFeeDistributeP).div(PERCENTAGE);
            const trader4LpFee = trader4SurplusFee.mul(tradingFeeConfig.lpFeeDistributeP).div(PERCENTAGE);
            const trader5LpFee = trader5SurplusFee.mul(tradingFeeConfig.lpFeeDistributeP).div(PERCENTAGE);
            const trader6LpFee = trader6SurplusFee.mul(tradingFeeConfig.lpFeeDistributeP).div(PERCENTAGE);

            // staking fee
            const traderStakingFee = traderSurplusFee.mul(tradingFeeConfig.stakingFeeDistributeP).div(PERCENTAGE);
            const trader2StakingFee = trader2SurplusFee.mul(tradingFeeConfig.stakingFeeDistributeP).div(PERCENTAGE);
            const trader3StakingFee = trader3SurplusFee.mul(tradingFeeConfig.stakingFeeDistributeP).div(PERCENTAGE);
            const trader4StakingFee = trader4SurplusFee.mul(tradingFeeConfig.stakingFeeDistributeP).div(PERCENTAGE);
            const trader5StakingFee = trader5SurplusFee.mul(tradingFeeConfig.stakingFeeDistributeP).div(PERCENTAGE);
            const trader6StakingFee = trader6SurplusFee.mul(tradingFeeConfig.stakingFeeDistributeP).div(PERCENTAGE);

            // treasury fee
            const traderDistributorAmount = traderSurplusFee
                .sub(traderReferralsFee)
                .sub(traderLpFee)
                .sub(traderKeeperFee)
                .sub(traderStakingFee);
            const trader2DistributorAmount = trader2SurplusFee
                .sub(trader2ReferralsFee)
                .sub(trader2LpFee)
                .sub(trader2KeeperFee)
                .sub(trader2StakingFee);
            const trader3DistributorAmount = trader3SurplusFee
                .sub(trader3ReferralsFee)
                .sub(trader3LpFee)
                .sub(trader3KeeperFee)
                .sub(trader3StakingFee);
            const trader4DistributorAmount = trader4SurplusFee
                .sub(trader4ReferralsFee)
                .sub(trader4LpFee)
                .sub(trader4KeeperFee)
                .sub(trader4StakingFee);
            const trader5DistributorAmount = trader5SurplusFee
                .sub(trader5ReferralsFee)
                .sub(trader5LpFee)
                .sub(trader5KeeperFee)
                .sub(trader5StakingFee);
            const trader6DistributorAmount = trader6SurplusFee
                .sub(trader6ReferralsFee)
                .sub(trader6LpFee)
                .sub(trader6KeeperFee)
                .sub(trader6StakingFee);
            const traderTreasuryFee = traderDistributorAmount.add(traderReferralsFee);
            const trader2TreasuryFee = trader2DistributorAmount.add(trader2ReferralsFee);
            const trader3TreasuryFee = trader3DistributorAmount.add(trader3ReferralsFee);
            const trader4TreasuryFee = trader4DistributorAmount.add(trader4ReferralsFee);
            const trader5TreasuryFee = trader5DistributorAmount.add(trader5ReferralsFee);
            const trader6TreasuryFee = trader6DistributorAmount.add(trader6ReferralsFee);

            // user claim tier fee
            await feeCollector.connect(trader.signer).claimUserTradingFee();
            await feeCollector.connect(trader2.signer).claimUserTradingFee();
            await feeCollector.connect(trader3.signer).claimUserTradingFee();
            await feeCollector.connect(trader4.signer).claimUserTradingFee();
            await feeCollector.connect(trader5.signer).claimUserTradingFee();
            await feeCollector.connect(trader6.signer).claimUserTradingFee();

            // after balance
            const traderBalanceAfter = await usdt.balanceOf(trader.address);
            const trader2BalanceAfter = await usdt.balanceOf(trader2.address);
            const trader3BalanceAfter = await usdt.balanceOf(trader3.address);
            const trader4BalanceAfter = await usdt.balanceOf(trader4.address);
            const trader5BalanceAfter = await usdt.balanceOf(trader5.address);
            const trader6BalanceAfter = await usdt.balanceOf(trader6.address);

            expect(traderBalanceBefore.add(tier6Fee)).to.be.eq(traderBalanceAfter);
            expect(trader2BalanceBefore.add(tier1Fee)).to.be.eq(trader2BalanceAfter);
            expect(trader3BalanceBefore.add(tier2Fee)).to.be.eq(trader3BalanceAfter);
            expect(trader4BalanceBefore.add(tier3Fee)).to.be.eq(trader4BalanceAfter);
            expect(trader5BalanceBefore.add(tier4Fee)).to.be.eq(trader5BalanceAfter);
            expect(trader6BalanceBefore.add(tier5Fee)).to.be.eq(trader6BalanceAfter);

            // keeper claim trading fee
            await feeCollector.connect(keeper.signer).claimKeeperTradingFee();
            const keeperBalanceAfter = await usdt.balanceOf(keeper.address);

            expect(
                keeperBalanceBefore
                    .add(traderKeeperFee)
                    .add(trader2KeeperFee)
                    .add(trader3KeeperFee)
                    .add(trader4KeeperFee)
                    .add(trader5KeeperFee)
                    .add(trader6KeeperFee),
            ).to.be.eq(keeperBalanceAfter);

            // claim staking trading fee
            await feeCollector.updateStakingPoolAddress(poolAdmin.address);
            await feeCollector.connect(poolAdmin.signer).claimStakingTradingFee();
            const claimStakingBalanceAfter = await usdt.balanceOf(poolAdmin.address);

            expect(
                poolAdminBalanceBefore
                    .add(traderStakingFee)
                    .add(trader2StakingFee)
                    .add(trader3StakingFee)
                    .add(trader4StakingFee)
                    .add(trader5StakingFee)
                    .add(trader6StakingFee),
            ).to.be.eq(claimStakingBalanceAfter);

            // claim treasury fee
            await roleManager.addPoolAdmin(poolAdmin.address);
            await feeCollector.connect(poolAdmin.signer).claimTreasuryFee();
            const claimTreasuryBalanceAfter = await usdt.balanceOf(poolAdmin.address);

            expect(
                claimStakingBalanceAfter
                    .add(traderTreasuryFee)
                    .add(trader2TreasuryFee)
                    .add(trader3TreasuryFee)
                    .add(trader4TreasuryFee)
                    .add(trader5TreasuryFee)
                    .add(trader6TreasuryFee),
            ).to.be.eq(claimTreasuryBalanceAfter);
        });
    });
});<|MERGE_RESOLUTION|>--- conflicted
+++ resolved
@@ -2,11 +2,7 @@
 import { ethers } from 'hardhat';
 import { increasePosition, decreasePosition, mintAndApprove, updateBTCPrice } from './helpers/misc';
 import { expect } from './shared/expect';
-<<<<<<< HEAD
-import { TradeType, convertIndexAmountToStable } from '../helpers';
-=======
-import { TradeType, convertIndexAmountToStable, PERCENTAGE, PRICE_PRECISION, ZERO_ADDRESS } from '../helpers';
->>>>>>> 2910317c
+import { TradeType, convertIndexAmountToStable, ZERO_ADDRESS } from '../helpers';
 import { BigNumber } from 'ethers';
 import { TradingTypes } from '../types/contracts/core/Router';
 import { PERCENTAGE, PRICE_PRECISION } from './helpers/constants';
