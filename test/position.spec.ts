--- conflicted
+++ resolved
@@ -2,20 +2,12 @@
 import { ethers } from 'hardhat';
 import { expect } from './shared/expect';
 import { mintAndApprove, updateBTCPrice, increasePosition } from './helpers/misc';
-<<<<<<< HEAD
 import { TradeType, getMockToken } from '../helpers';
 import { loadReserveConfig } from '../helpers';
 import { MARKET_NAME } from '../helpers';
 import { constants, BigNumber } from 'ethers';
 import { TradingTypes } from '../types/contracts/core/Router';
 import { convertIndexAmountToStable, convertStableAmount } from '../helpers/token-decimals';
-=======
-import { TradeType } from '../helpers';
-import { loadReserveConfig } from '../helpers/market-config-helper';
-import { MARKET_NAME } from '../helpers/env';
-import { BigNumber } from 'ethers';
-import { TradingTypes } from '../types/contracts/core/Router';
->>>>>>> 02a2474c
 
 describe('Position', () => {
     const pairIndex = 1;
