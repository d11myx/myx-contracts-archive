--- conflicted
+++ resolved
@@ -1,10 +1,6 @@
 // Jest Snapshot v1, https://goo.gl/fbAQLP
 
-<<<<<<< HEAD
-exports[`Router: increase position ar addLiquidity cast 1`] = `306850`;
-=======
-exports[`Router: increase position ar addLiquidity cast 1`] = `306520`;
->>>>>>> 6d9d560a
+exports[`Router: increase position ar addLiquidity cast 1`] = `306508`;
 
 exports[`Router: increase position ar createDecreaseOrder cast 1`] = `422946`;
 
