// Jest Snapshot v1, https://goo.gl/fbAQLP

<<<<<<< HEAD
exports[`Router: increase position ar createDecreaseOrder cast 1`] = `448057`;

exports[`Router: increase position ar createIncreaseOrderWithoutTpSl cast 1`] = `470674`;

exports[`Router: increase position ar executeDecreaseOrder cast 1`] = `405438`;

exports[`Router: increase position ar executeIncreaseOrder cast 1`] = `609785`;
=======
exports[`Router: increase position ar createDecreaseOrder cast 1`] = `425645`;

exports[`Router: increase position ar createIncreaseOrderWithoutTpSl cast 1`] = `448402`;

exports[`Router: increase position ar executeDecreaseOrder cast 1`] = `372990`;

exports[`Router: increase position ar executeIncreaseOrder cast 1`] = `573999`;
>>>>>>> c028b647
<|MERGE_RESOLUTION|>--- conflicted
+++ resolved
@@ -1,19 +1,9 @@
 // Jest Snapshot v1, https://goo.gl/fbAQLP
 
-<<<<<<< HEAD
-exports[`Router: increase position ar createDecreaseOrder cast 1`] = `448057`;
+exports[`Router: increase position ar createDecreaseOrder cast 1`] = `448010`;
 
-exports[`Router: increase position ar createIncreaseOrderWithoutTpSl cast 1`] = `470674`;
+exports[`Router: increase position ar createIncreaseOrderWithoutTpSl cast 1`] = `470699`;
 
-exports[`Router: increase position ar executeDecreaseOrder cast 1`] = `405438`;
+exports[`Router: increase position ar executeDecreaseOrder cast 1`] = `411744`;
 
-exports[`Router: increase position ar executeIncreaseOrder cast 1`] = `609785`;
-=======
-exports[`Router: increase position ar createDecreaseOrder cast 1`] = `425645`;
-
-exports[`Router: increase position ar createIncreaseOrderWithoutTpSl cast 1`] = `448402`;
-
-exports[`Router: increase position ar executeDecreaseOrder cast 1`] = `372990`;
-
-exports[`Router: increase position ar executeIncreaseOrder cast 1`] = `573999`;
->>>>>>> c028b647
+exports[`Router: increase position ar executeIncreaseOrder cast 1`] = `616420`;