// Jest Snapshot v1, https://goo.gl/fbAQLP

exports[`Router: increase position ar createDecreaseOrder cast 1`] = `481607`;

exports[`Router: increase position ar createIncreaseOrder cast 1`] = `504575`;

<<<<<<< HEAD
exports[`Router: increase position ar executeDecreaseOrder cast 1`] = `403668`;
=======
exports[`Router: increase position ar executeDecreaseOrder cast 1`] = `403693`;
>>>>>>> e8212ae4

exports[`Router: increase position ar executeIncreaseOrder cast 1`] = `624549`;<|MERGE_RESOLUTION|>--- conflicted
+++ resolved
@@ -4,10 +4,6 @@
 
 exports[`Router: increase position ar createIncreaseOrder cast 1`] = `504575`;
 
-<<<<<<< HEAD
-exports[`Router: increase position ar executeDecreaseOrder cast 1`] = `403668`;
-=======
 exports[`Router: increase position ar executeDecreaseOrder cast 1`] = `403693`;
->>>>>>> e8212ae4
 
 exports[`Router: increase position ar executeIncreaseOrder cast 1`] = `624549`;