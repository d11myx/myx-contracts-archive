// Jest Snapshot v1, https://goo.gl/fbAQLP

<<<<<<< HEAD
exports[`Router: increase position ar addLiquidity cast 1`] = `265631`;
=======
exports[`Router: increase position ar addLiquidity cast 1`] = `265729`;
>>>>>>> 4f225b3b

exports[`Router: increase position ar createDecreaseOrder cast 1`] = `422807`;

exports[`Router: increase position ar createIncreaseOrderWithoutTpSl cast 1`] = `422702`;

exports[`Router: increase position ar executeDecreaseOrder cast 1`] = `313729`;

<<<<<<< HEAD
exports[`Router: increase position ar executeDecreaseOrder cast 2`] = `265619`;
=======
exports[`Router: increase position ar executeDecreaseOrder cast 2`] = `265717`;
>>>>>>> 4f225b3b

exports[`Router: increase position ar executeIncreaseOrder cast 1`] = `520593`;<|MERGE_RESOLUTION|>--- conflicted
+++ resolved
@@ -1,10 +1,6 @@
 // Jest Snapshot v1, https://goo.gl/fbAQLP
 
-<<<<<<< HEAD
-exports[`Router: increase position ar addLiquidity cast 1`] = `265631`;
-=======
-exports[`Router: increase position ar addLiquidity cast 1`] = `265729`;
->>>>>>> 4f225b3b
+exports[`Router: increase position ar addLiquidity cast 1`] = `265741`;
 
 exports[`Router: increase position ar createDecreaseOrder cast 1`] = `422807`;
 
@@ -12,10 +8,6 @@
 
 exports[`Router: increase position ar executeDecreaseOrder cast 1`] = `313729`;
 
-<<<<<<< HEAD
-exports[`Router: increase position ar executeDecreaseOrder cast 2`] = `265619`;
-=======
-exports[`Router: increase position ar executeDecreaseOrder cast 2`] = `265717`;
->>>>>>> 4f225b3b
+exports[`Router: increase position ar executeDecreaseOrder cast 2`] = `265729`;
 
 exports[`Router: increase position ar executeIncreaseOrder cast 1`] = `520593`;