// Jest Snapshot v1, https://goo.gl/fbAQLP

<<<<<<< HEAD
exports[`Router: increase position ar addLiquidity cast 1`] = `335809`;

exports[`Router: increase position ar createDecreaseOrder cast 1`] = `421180`;

exports[`Router: increase position ar createIncreaseOrderWithoutTpSl cast 1`] = `443648`;

exports[`Router: increase position ar executeDecreaseOrder cast 1`] = `360005`;

exports[`Router: increase position ar executeIncreaseOrder cast 1`] = `565476`;
=======
exports[`Router: increase position ar addLiquidity cast 1`] = `341279`;

exports[`Router: increase position ar createDecreaseOrder cast 1`] = `425508`;

exports[`Router: increase position ar createIncreaseOrderWithoutTpSl cast 1`] = `447975`;

exports[`Router: increase position ar executeDecreaseOrder cast 1`] = `360897`;

exports[`Router: increase position ar executeIncreaseOrder cast 1`] = `569455`;
>>>>>>> c9ee4b92
<|MERGE_RESOLUTION|>--- conflicted
+++ resolved
@@ -1,23 +1,11 @@
 // Jest Snapshot v1, https://goo.gl/fbAQLP
 
-<<<<<<< HEAD
-exports[`Router: increase position ar addLiquidity cast 1`] = `335809`;
+exports[`Router: increase position ar addLiquidity cast 1`] = `335257`;
 
-exports[`Router: increase position ar createDecreaseOrder cast 1`] = `421180`;
+exports[`Router: increase position ar createDecreaseOrder cast 1`] = `421064`;
 
-exports[`Router: increase position ar createIncreaseOrderWithoutTpSl cast 1`] = `443648`;
+exports[`Router: increase position ar createIncreaseOrderWithoutTpSl cast 1`] = `443532`;
 
-exports[`Router: increase position ar executeDecreaseOrder cast 1`] = `360005`;
+exports[`Router: increase position ar executeDecreaseOrder cast 1`] = `356544`;
 
-exports[`Router: increase position ar executeIncreaseOrder cast 1`] = `565476`;
-=======
-exports[`Router: increase position ar addLiquidity cast 1`] = `341279`;
-
-exports[`Router: increase position ar createDecreaseOrder cast 1`] = `425508`;
-
-exports[`Router: increase position ar createIncreaseOrderWithoutTpSl cast 1`] = `447975`;
-
-exports[`Router: increase position ar executeDecreaseOrder cast 1`] = `360897`;
-
-exports[`Router: increase position ar executeIncreaseOrder cast 1`] = `569455`;
->>>>>>> c9ee4b92
+exports[`Router: increase position ar executeIncreaseOrder cast 1`] = `564053`;