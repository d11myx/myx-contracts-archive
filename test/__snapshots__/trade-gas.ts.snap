--- conflicted
+++ resolved
@@ -1,10 +1,6 @@
 // Jest Snapshot v1, https://goo.gl/fbAQLP
 
-<<<<<<< HEAD
-exports[`Router: increase position ar addLiquidity cast 1`] = `308032`;
-=======
 exports[`Router: increase position ar addLiquidity cast 1`] = `307992`;
->>>>>>> 72964a71
 
 exports[`Router: increase position ar createDecreaseOrder cast 1`] = `423518`;
 
@@ -12,10 +8,6 @@
 
 exports[`Router: increase position ar executeDecreaseOrder cast 1`] = `308723`;
 
-<<<<<<< HEAD
-exports[`Router: increase position ar executeDecreaseOrder cast 2`] = `308032`;
-=======
 exports[`Router: increase position ar executeDecreaseOrder cast 2`] = `307992`;
->>>>>>> 72964a71
 
 exports[`Router: increase position ar executeIncreaseOrder cast 1`] = `528556`;