--- conflicted
+++ resolved
@@ -15,14 +15,9 @@
 import 'hardhat-abi-exporter';
 import 'hardhat-contract-sizer';
 import 'solidity-coverage';
-<<<<<<< HEAD
-import { DEFAULT_NAMED_ACCOUNTS } from './helpers/constants';
-import { loadTasks } from './helpers/hardhat-config-helpers';
-=======
 import hre from "hardhat";
 import {getCurrentTimestamp} from "hardhat/internal/hardhat-network/provider/utils/getCurrentTimestamp";
 import {BigNumber} from "ethers";
->>>>>>> 7dfae198
 
 dotenv.config();
 
@@ -212,6 +207,9 @@
                 ]
         },
     },
+    namedAccounts: {
+        ...DEFAULT_NAMED_ACCOUNTS,
+    },
     etherscan: {
         apiKey: 'M5SDQD75WPPKN8XTUZM86BE46VAGUEBCE8',
     },
@@ -223,23 +221,5 @@
         outDir: 'types',
         target: 'ethers-v5',
     },
-<<<<<<< HEAD
-  },
-  namedAccounts: {
-    ...DEFAULT_NAMED_ACCOUNTS,
-  },
-  etherscan: {
-    apiKey: 'M5SDQD75WPPKN8XTUZM86BE46VAGUEBCE8',
-  },
-  abiExporter: {
-    runOnCompile: true,
-    clear: true,
-  },
-  typechain: {
-    outDir: 'types',
-    target: 'ethers-v5',
-  },
-=======
->>>>>>> 7dfae198
 };
 export default config;