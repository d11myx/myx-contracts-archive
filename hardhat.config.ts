--- conflicted
+++ resolved
@@ -109,11 +109,7 @@
             live: false,
         },
         arbitrum_sepolia: {
-<<<<<<< HEAD
-            url: 'https://arbitrum-sepolia.infura.io/v3/771c3b4e289f4a509063b09e0934d830',
-=======
             url: 'https://arbitrum-sepolia.infura.io/v3/bdd125f24b8d49feb9f11dc94c2ab5ae',
->>>>>>> e332f01b
             chainId: 421614,
             accounts: {
                 mnemonic: process.env.MNEMONIC_ARBITRUM_SEPOLIA || '',
