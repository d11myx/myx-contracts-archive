--- conflicted
+++ resolved
@@ -8,9 +8,5 @@
 insert_final_newline = true
 trim_trailing_whitespace = true
 
-<<<<<<< HEAD
-[contracts/**.sol]
-=======
 [*.sol]
->>>>>>> 0493ca4c
 indent_size = 4