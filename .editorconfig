root = true

[*]
charset = utf-8
end_of_line = lf
indent_size = 2
indent_style = space
insert_final_newline = true
trim_trailing_whitespace = true

<<<<<<< HEAD
[contracts/**.sol]
=======
[*.sol]
>>>>>>> c7cc2a42
indent_size = 4<|MERGE_RESOLUTION|>--- conflicted
+++ resolved
@@ -8,9 +8,5 @@
 insert_final_newline = true
 trim_trailing_whitespace = true
 
-<<<<<<< HEAD
-[contracts/**.sol]
-=======
 [*.sol]
->>>>>>> c7cc2a42
 indent_size = 4